/* \file FieldApproximation.hpp

\brief Element to calculate approximation on volume elements

*/

/* This file is part of MoFEM.
 * MoFEM is free software: you can redistribute it and/or modify it under
 * the terms of the GNU Lesser General Public License as published by the
 * Free Software Foundation, either version 3 of the License, or (at your
 * option) any later version.
 *
 * MoFEM is distributed in the hope that it will be useful, but WITHOUT
 * ANY WARRANTY; without even the implied warranty of MERCHANTABILITY or
 * FITNESS FOR A PARTICULAR PURPOSE.  See the GNU Lesser General Public
 * License for more details.
 *
 * You should have received a copy of the GNU Lesser General Public
 * License along with MoFEM. If not, see <http://www.gnu.org/licenses/>. */

#ifndef __FILEDAPPROXIMATION_HPP
#define __FILEDAPPROXIMATION_HPP

using namespace boost::numeric;

/** \brief Finite element for approximating analytical filed on the mesh
 * \ingroup user_modules
 */
struct FieldApproximationH1 {

  MoFEM::Interface &mField;
  const std::string problemName;
  VolumeElementForcesAndSourcesCore feVolume;
  MoFEM::FaceElementForcesAndSourcesCore feFace;

  FieldApproximationH1(MoFEM::Interface &m_field)
      : mField(m_field), feVolume(m_field), feFace(m_field) {}

  /** \brief Gauss point operators to calculate matrices and vectors
   *
   * Function work on volumes (Terahedrons & Bricks)
   */
  template <typename FUNEVAL>
  struct OpApproxVolume
      : public MoFEM::VolumeElementForcesAndSourcesCore::UserDataOperator {

    Mat A;
    std::vector<Vec> &vecF;
    FUNEVAL &functionEvaluator;

    OpApproxVolume(const std::string &field_name, Mat _A,
                   std::vector<Vec> &vec_F, FUNEVAL &function_evaluator)
        : VolumeElementForcesAndSourcesCore::UserDataOperator(
              field_name, UserDataOperator::OPROW | UserDataOperator::OPROWCOL),
          A(_A), vecF(vec_F), functionEvaluator(function_evaluator) {}
    virtual ~OpApproxVolume() {}

    MatrixDouble NN;
    MatrixDouble transNN;
    std::vector<VectorDouble> Nf;

    /** \brief calculate matrix
     */
    MoFEMErrorCode doWork(int row_side, int col_side, EntityType row_type,
                          EntityType col_type,
                          DataForcesAndSourcesCore::EntData &row_data,
                          DataForcesAndSourcesCore::EntData &col_data) {
      MoFEMFunctionBegin;

      if (A == PETSC_NULL)
        MoFEMFunctionReturnHot(0);
      if (row_data.getIndices().size() == 0)
        MoFEMFunctionReturnHot(0);
      if (col_data.getIndices().size() == 0)
        MoFEMFunctionReturnHot(0);

      const auto &dof_ptr = row_data.getFieldDofs()[0];
      int rank = dof_ptr->getNbOfCoeffs();

      int nb_row_dofs = row_data.getIndices().size() / rank;
      int nb_col_dofs = col_data.getIndices().size() / rank;

      NN.resize(nb_row_dofs, nb_col_dofs, false);
      NN.clear();

      unsigned int nb_gauss_pts = row_data.getN().size1();
      for (unsigned int gg = 0; gg != nb_gauss_pts; gg++) {
        double w = getVolume() * getGaussPts()(3, gg);
        // noalias(NN) += w*outer_prod(row_data.getN(gg),col_data.getN(gg));
        cblas_dger(CblasRowMajor, nb_row_dofs, nb_col_dofs, w,
                   &row_data.getN()(gg, 0), 1, &col_data.getN()(gg, 0), 1,
                   &*NN.data().begin(), nb_col_dofs);
      }

      if ((row_type != col_type) || (row_side != col_side)) {
        transNN.resize(nb_col_dofs, nb_row_dofs, false);
        ublas::noalias(transNN) = trans(NN);
      }

      double *data = &*NN.data().begin();
      double *trans_data = &*transNN.data().begin();
      VectorInt row_indices, col_indices;
      row_indices.resize(nb_row_dofs);
      col_indices.resize(nb_col_dofs);

      for (int rr = 0; rr < rank; rr++) {

        if ((row_data.getIndices().size() % rank) != 0) {
          SETERRQ(PETSC_COMM_SELF, MOFEM_DATA_INCONSISTENCY,
                  "data inconsistency");
        }

        if ((col_data.getIndices().size() % rank) != 0) {
          SETERRQ(PETSC_COMM_SELF, MOFEM_DATA_INCONSISTENCY,
                  "data inconsistency");
        }

        unsigned int nb_rows;
        unsigned int nb_cols;
        int *rows;
        int *cols;

        if (rank > 1) {

          ublas::noalias(row_indices) = ublas::vector_slice<VectorInt>(
              row_data.getIndices(),
              ublas::slice(rr, rank, row_data.getIndices().size() / rank));
          ublas::noalias(col_indices) = ublas::vector_slice<VectorInt>(
              col_data.getIndices(),
              ublas::slice(rr, rank, col_data.getIndices().size() / rank));

          nb_rows = row_indices.size();
          nb_cols = col_indices.size();
          rows = &*row_indices.data().begin();
          cols = &*col_indices.data().begin();

        } else {

          nb_rows = row_data.getIndices().size();
          nb_cols = col_data.getIndices().size();
          rows = &*row_data.getIndices().data().begin();
          cols = &*col_data.getIndices().data().begin();
        }

        if (nb_rows != NN.size1()) {
          SETERRQ(PETSC_COMM_SELF, MOFEM_DATA_INCONSISTENCY,
                  "data inconsistency");
        }
        if (nb_cols != NN.size2()) {
          SETERRQ(PETSC_COMM_SELF, MOFEM_DATA_INCONSISTENCY,
                  "data inconsistency");
        }

        CHKERR MatSetValues(A, nb_rows, rows, nb_cols, cols, data, ADD_VALUES);
        if ((row_type != col_type) || (row_side != col_side)) {
          if (nb_rows != transNN.size2()) {
            SETERRQ(PETSC_COMM_SELF, MOFEM_DATA_INCONSISTENCY,
                    "data inconsistency");
          }
          if (nb_cols != transNN.size1()) {
            SETERRQ(PETSC_COMM_SELF, MOFEM_DATA_INCONSISTENCY,
                    "data inconsistency");
          }
          CHKERR MatSetValues(A, nb_cols, cols, nb_rows, rows, trans_data,
                              ADD_VALUES);
        }
      }

      MoFEMFunctionReturn(0);
    }

    /** \brief calculate vector
     */
    MoFEMErrorCode doWork(int side, EntityType type,
                          DataForcesAndSourcesCore::EntData &data) {
      MoFEMFunctionBegin;

      if (data.getIndices().size() == 0)
        MoFEMFunctionReturnHot(0);

      // PetscAttachDebugger();

      const auto &dof_ptr = data.getFieldDofs()[0];
      unsigned int rank = dof_ptr->getNbOfCoeffs();

      int nb_row_dofs = data.getIndices().size() / rank;

      if (getCoordsAtGaussPts().size1() != data.getN().size1()) {
        SETERRQ(PETSC_COMM_SELF, MOFEM_DATA_INCONSISTENCY,
                "data inconsistency");
      }
      if (getCoordsAtGaussPts().size2() != 3) {
        SETERRQ(PETSC_COMM_SELF, MOFEM_DATA_INCONSISTENCY,
                "data inconsistency");
      }

      // integration
      unsigned int nb_gauss_pts = data.getN().size1();
      for (unsigned int gg = 0; gg != nb_gauss_pts; gg++) {

<<<<<<< HEAD
        double x, y, z, w;
        w = getVolume() * getGaussPts()(3, gg);

        // intergartion point global positions for linear tetrahedral element
        x = getCoordsAtGaussPts()(gg, 0);
        y = getCoordsAtGaussPts()(gg, 1);
        z = getCoordsAtGaussPts()(gg, 2);
=======
        const double w = getVolume() * getGaussPts()(3, gg);
        // intergartion point global positions for linear tetrahedral element
        const double x = getCoordsAtGaussPts()(gg, 0);
        const double y = getCoordsAtGaussPts()(gg, 1);
        const double z = getCoordsAtGaussPts()(gg, 2);
>>>>>>> 674860f3

        std::vector<VectorDouble> fun_val;

        fun_val = functionEvaluator(x, y, z);

        if (fun_val.size() != vecF.size()) {
          SETERRQ(PETSC_COMM_SELF, MOFEM_DATA_INCONSISTENCY,
                  "data inconsistency");
        }

        Nf.resize(fun_val.size());
        for (unsigned int lhs = 0; lhs != fun_val.size(); lhs++) {

          if (!gg) {
            Nf[lhs].resize(data.getIndices().size());
            Nf[lhs].clear();
          }

          if (fun_val[lhs].size() != rank) {
            SETERRQ(PETSC_COMM_SELF, MOFEM_DATA_INCONSISTENCY,
                    "data inconsistency");
          }

          for (unsigned int rr = 0; rr != rank; rr++) {
            cblas_daxpy(nb_row_dofs, w * (fun_val[lhs])[rr],
                        &data.getN()(gg, 0), 1, &(Nf[lhs])[rr], rank);
          }
        }
      }

      for (unsigned int lhs = 0; lhs != vecF.size(); lhs++) {

        CHKERR VecSetValues(vecF[lhs], data.getIndices().size(),
                            &data.getIndices()[0], &(Nf[lhs])[0], ADD_VALUES);
      }

      MoFEMFunctionReturn(0);
    }
  };

  /** \brief Gauss point operators to calculate matrices and vectors
   *
   * Function work on faces (Triangles & Quads)
   */
  template <typename FUNEVAL>
  struct OpApproxFace
      : public FaceElementForcesAndSourcesCore::UserDataOperator {

    Mat A;
    std::vector<Vec> &vecF;
    FUNEVAL &functionEvaluator;

    OpApproxFace(const std::string &field_name, Mat _A, std::vector<Vec> &vec_F,
                 FUNEVAL &function_evaluator)
        : MoFEM::FaceElementForcesAndSourcesCore::UserDataOperator(
              field_name, UserDataOperator::OPROW | UserDataOperator::OPROWCOL),
          A(_A), vecF(vec_F), functionEvaluator(function_evaluator) {}
    virtual ~OpApproxFace() {}

    MatrixDouble NN;
    MatrixDouble transNN;
    std::vector<VectorDouble> Nf;

    /** \brief calculate matrix
     */
    MoFEMErrorCode doWork(int row_side, int col_side, EntityType row_type,
                          EntityType col_type,
                          DataForcesAndSourcesCore::EntData &row_data,
                          DataForcesAndSourcesCore::EntData &col_data) {
      MoFEMFunctionBegin;

      if (A == PETSC_NULL)
        MoFEMFunctionReturnHot(0);
      if (row_data.getIndices().size() == 0)
        MoFEMFunctionReturnHot(0);
      if (col_data.getIndices().size() == 0)
        MoFEMFunctionReturnHot(0);

      const auto &dof_ptr = row_data.getFieldDofs()[0];
      int rank = dof_ptr->getNbOfCoeffs();
      int nb_row_dofs = row_data.getIndices().size() / rank;
      int nb_col_dofs = col_data.getIndices().size() / rank;
      NN.resize(nb_row_dofs, nb_col_dofs, false);
      NN.clear();
      unsigned int nb_gauss_pts = row_data.getN().size1();
      for (unsigned int gg = 0; gg != nb_gauss_pts; gg++) {
        double w = getGaussPts()(2, gg);
        if (getNormalsAtGaussPts().size1()) {
          w *= 0.5 * cblas_dnrm2(3, &getNormalsAtGaussPts()(gg, 0), 1);
        } else {
          w *= getArea();
        }
        // noalias(NN) += w*outer_prod(row_data.getN(gg),col_data.getN(gg));
        cblas_dger(CblasRowMajor, nb_row_dofs, nb_col_dofs, w,
                   &row_data.getN()(gg, 0), 1, &col_data.getN()(gg, 0), 1,
                   &*NN.data().begin(), nb_col_dofs);
      }

      if ((row_type != col_type) || (row_side != col_side)) {
        transNN.resize(nb_col_dofs, nb_row_dofs, false);
        ublas::noalias(transNN) = trans(NN);
      }

      double *data = &*NN.data().begin();
      double *trans_data = &*transNN.data().begin();
      VectorInt row_indices, col_indices;
      row_indices.resize(nb_row_dofs);
      col_indices.resize(nb_col_dofs);
      for (int rr = 0; rr < rank; rr++) {
        if ((row_data.getIndices().size() % rank) != 0) {
          SETERRQ(PETSC_COMM_SELF, MOFEM_DATA_INCONSISTENCY,
                  "data inconsistency");
        }
        if ((col_data.getIndices().size() % rank) != 0) {
          SETERRQ(PETSC_COMM_SELF, MOFEM_DATA_INCONSISTENCY,
                  "data inconsistency");
        }
        unsigned int nb_rows;
        unsigned int nb_cols;
        int *rows;
        int *cols;
        if (rank > 1) {
          ublas::noalias(row_indices) = ublas::vector_slice<VectorInt>(
              row_data.getIndices(),
              ublas::slice(rr, rank, row_data.getIndices().size() / rank));
          ublas::noalias(col_indices) = ublas::vector_slice<VectorInt>(
              col_data.getIndices(),
              ublas::slice(rr, rank, col_data.getIndices().size() / rank));
          nb_rows = row_indices.size();
          nb_cols = col_indices.size();
          rows = &*row_indices.data().begin();
          cols = &*col_indices.data().begin();
        } else {
          nb_rows = row_data.getIndices().size();
          nb_cols = col_data.getIndices().size();
          rows = &*row_data.getIndices().data().begin();
          cols = &*col_data.getIndices().data().begin();
        }
        if (nb_rows != NN.size1()) {
          SETERRQ(PETSC_COMM_SELF, MOFEM_DATA_INCONSISTENCY,
                  "data inconsistency");
        }
        if (nb_cols != NN.size2()) {
          SETERRQ(PETSC_COMM_SELF, MOFEM_DATA_INCONSISTENCY,
                  "data inconsistency");
        }
        CHKERR MatSetValues(A, nb_rows, rows, nb_cols, cols, data, ADD_VALUES);
        if ((row_type != col_type) || (row_side != col_side)) {
          if (nb_rows != transNN.size2()) {
            SETERRQ(PETSC_COMM_SELF, MOFEM_DATA_INCONSISTENCY,
                    "data inconsistency");
          }
          if (nb_cols != transNN.size1()) {
            SETERRQ(PETSC_COMM_SELF, MOFEM_DATA_INCONSISTENCY,
                    "data inconsistency");
          }
          CHKERR MatSetValues(A, nb_cols, cols, nb_rows, rows, trans_data,
                              ADD_VALUES);
        }
      }
      MoFEMFunctionReturn(0);
    }

    /** \brief calculate vector
     */
    MoFEMErrorCode doWork(int side, EntityType type,
                          DataForcesAndSourcesCore::EntData &data) {
      MoFEMFunctionBegin;

      if (data.getIndices().size() == 0)
        MoFEMFunctionReturnHot(0);

      const auto &dof_ptr = data.getFieldDofs()[0];
      unsigned int rank = dof_ptr->getNbOfCoeffs();

      int nb_row_dofs = data.getIndices().size() / rank;

      if (getCoordsAtGaussPts().size1() != data.getN().size1()) {
        SETERRQ(PETSC_COMM_SELF, MOFEM_DATA_INCONSISTENCY,
                "data inconsistency");
      }
      if (getCoordsAtGaussPts().size2() != 3) {
        SETERRQ(PETSC_COMM_SELF, MOFEM_DATA_INCONSISTENCY,
                "data inconsistency");
      }

      VectorDouble normal(3);
      VectorDouble tangent1(3);
      VectorDouble tangent2(3);
      tangent1.clear();
      tangent2.clear();

      // integration
      unsigned int nb_gauss_pts = data.getN().size1();
      for (unsigned int gg = 0; gg != nb_gauss_pts; gg++) {
        double w = getGaussPts()(2, gg);
        w *= 0.5 * cblas_dnrm2(3, &getNormalsAtGaussPts()(gg, 0), 1);

        // intergartion point global positions for linear tetrahedral element
        const double x = getCoordsAtGaussPts()(gg, 0);
        const double y = getCoordsAtGaussPts()(gg, 1);
        const double z = getCoordsAtGaussPts()(gg, 2);

        if (getNormalsAtGaussPts().size1()) {
          noalias(normal) = getNormalsAtGaussPts(gg);
          for (int dd = 0; dd < 3; dd++) {
            tangent1[dd] = getTangent1AtGaussPts()(gg, dd);
            tangent2[dd] = getTangent2AtGaussPts()(gg, dd);
          }
        } else {
          noalias(normal) = getNormal();
        }

        std::vector<VectorDouble> fun_val;
        EntityHandle ent = getFEMethod()->numeredEntFiniteElementPtr->getEnt();
        fun_val = functionEvaluator(ent, x, y, z, normal, tangent1, tangent2);
        if (fun_val.size() != vecF.size()) {
          SETERRQ(PETSC_COMM_SELF, MOFEM_DATA_INCONSISTENCY,
                  "data inconsistency");
        }

        Nf.resize(fun_val.size());
        for (unsigned int lhs = 0; lhs != fun_val.size(); lhs++) {
          if (!gg) {
            Nf[lhs].resize(data.getIndices().size());
            Nf[lhs].clear();
          }
          if (fun_val[lhs].size() != rank) {
            SETERRQ(PETSC_COMM_SELF, MOFEM_DATA_INCONSISTENCY,
                    "data inconsistency");
          }
          for (unsigned int rr = 0; rr != rank; rr++) {
            cblas_daxpy(nb_row_dofs, w * (fun_val[lhs])[rr],
                        &data.getN()(gg, 0), 1, &(Nf[lhs])[rr], rank);
          }
        }
      }

      for (unsigned int lhs = 0; lhs != vecF.size(); lhs++) {

        CHKERR VecSetValues(vecF[lhs], data.getIndices().size(),
                            &data.getIndices()[0], &(Nf[lhs])[0], ADD_VALUES);
      }

      MoFEMFunctionReturn(0);
    }
  };

  /** \brief Set operators
   */
  template <typename FUNEVAL>
  MoFEMErrorCode setOperatorsVolume(const std::string &field_name, Mat A,
                                    std::vector<Vec> &vec_F,
                                    FUNEVAL &function_evaluator) {
    MoFEMFunctionBegin;
    // add operator to calculate F vector
    feVolume.getOpPtrVector().push_back(
        new OpApproxVolume<FUNEVAL>(field_name, A, vec_F, function_evaluator));
    // add operator to calculate A matrix
    // if(A) {
    //   feVolume.getOpPtrVector().push_back(new
    //   OpApproxVolume<FUNEVAL>(field_name,A,vec_F,function_evaluator));
    // }
    MoFEMFunctionReturn(0);
  }

  /** \brief Set operators
   */
  template <typename FUNEVAL>
  MoFEMErrorCode setOperatorsFace(const std::string &field_name, Mat A,
                                  std::vector<Vec> &vec_F,
                                  FUNEVAL &function_evaluator) {
    MoFEMFunctionBegin;
    // add operator to calculate F vector
    feFace.getOpPtrVector().push_back(
        new OpApproxFace<FUNEVAL>(field_name, A, vec_F, function_evaluator));
    // add operator to calculate A matrix
    // if(A) {
    //   feFace.getOpPtrVector().push_back(new
    //   OpApproxFace<FUNEVAL>(field_name,A,vec_F,function_evaluator));
    // }
    MoFEMFunctionReturn(0);
  }

  /** \brief assemble matrix and vector
   */
  template <typename FUNEVAL>
  MoFEMErrorCode loopMatrixAndVectorVolume(const std::string &problem_name,
                                           const std::string &fe_name,
                                           const std::string &field_name, Mat A,
                                           std::vector<Vec> &vec_F,
                                           FUNEVAL &function_evaluator) {
    MoFEMFunctionBegin;

    CHKERR setOperatorsVolume(field_name, A, vec_F, function_evaluator);
    if (A) {
      CHKERR MatZeroEntries(A);
    }
    // calculate and assemble
    CHKERR mField.loop_finite_elements(problem_name, fe_name, feVolume);
    if (A) {
      CHKERR MatAssemblyBegin(A, MAT_FLUSH_ASSEMBLY);
      CHKERR MatAssemblyEnd(A, MAT_FLUSH_ASSEMBLY);
    }
    for (unsigned int lhs = 0; lhs < vec_F.size(); lhs++) {
      CHKERR VecAssemblyBegin(vec_F[lhs]);
      CHKERR VecAssemblyEnd(vec_F[lhs]);
    }
    MoFEMFunctionReturn(0);
  }
};

#endif //__FILEDAPPROXIMATION_HPP<|MERGE_RESOLUTION|>--- conflicted
+++ resolved
@@ -198,21 +198,11 @@
       unsigned int nb_gauss_pts = data.getN().size1();
       for (unsigned int gg = 0; gg != nb_gauss_pts; gg++) {
 
-<<<<<<< HEAD
-        double x, y, z, w;
-        w = getVolume() * getGaussPts()(3, gg);
-
-        // intergartion point global positions for linear tetrahedral element
-        x = getCoordsAtGaussPts()(gg, 0);
-        y = getCoordsAtGaussPts()(gg, 1);
-        z = getCoordsAtGaussPts()(gg, 2);
-=======
         const double w = getVolume() * getGaussPts()(3, gg);
         // intergartion point global positions for linear tetrahedral element
         const double x = getCoordsAtGaussPts()(gg, 0);
         const double y = getCoordsAtGaussPts()(gg, 1);
         const double z = getCoordsAtGaussPts()(gg, 2);
->>>>>>> 674860f3
 
         std::vector<VectorDouble> fun_val;
 
