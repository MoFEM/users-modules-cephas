--- conflicted
+++ resolved
@@ -167,19 +167,11 @@
      * \Omega }
      * \f]
      *
-<<<<<<< HEAD
-     * where \f$ \delta \mathbf{x} \f$ is the vector of base functions for
-     * either displacements or spatial positions, \f$ k_{\rm n} \f$ is the
-     * stiffness of the springs normal to the surface, \f$ k_{\rm t} \f$ is the
-     * stiffness of the springs tangential to the surface, \f$ {\mathbf N} \f$
-     * is the normal to the surface vector based on material positions, \f$
-=======
      * where \f$ \delta \mathbf{x} \f$ is either virtual displacement or
      * variation of spatial positions, \f$ k_{\rm n} \f$ is the stiffness of
      * the springs normal to the surface, \f$ k_{\rm t} \f$ is the stiffness of
      * the springs tangential to the surface, \f$ {\mathbf N} \f$ is the normal
      * to the surface vector based on material positions, \f$
->>>>>>> b7b50be2
      * {\mathbf x} \f$ is the vector of spatial positions or displacements of
      * the surface with springs and \f$ {\mathbf X} \f$ is the vector of
      * material positions that is zero when displacements are considered
@@ -238,19 +230,11 @@
      * {\mathbf N} \right) + k_{\rm t} \left( {\mathbf I} - {\mathbf N} \otimes
      * {\mathbf N}  \right) \right] \Delta {\mathbf x} \partial \Omega } \f]
      *
-<<<<<<< HEAD
-     * where \f$ \delta \mathbf{x} \f$ is the vector of base functions for
-     * either displacements or spatial positions, \f$ k_{\rm n} \f$ is the
-     * stiffness of the springs normal to the surface, \f$ k_{\rm t} \f$ is the
-     * stiffness of the springs tangential to the surface, \f$ {\mathbf N} \f$
-     * is the normal to the surface vector based on material positions, \f$
-=======
      * where \f$ \delta \mathbf{x} \f$ is either virtual displacement or the
      * variation of spatial positions, \f$ k_{\rm n} \f$ is the stiffness of the
      * springs normal to the surface, \f$ k_{\rm t} \f$ is the stiffness of the
      * springs tangential to the surface, \f$ {\mathbf N} \f$ is the normal to
      * the surface vector based on material positions, \f$
->>>>>>> b7b50be2
      * {\mathbf x} \f$ is the vector of spatial positions or displacements of
      * the surface with springs and \f$ {\mathbf X} \f$ is the vector of
      * material positions that is zero when displacements are considered
@@ -433,11 +417,7 @@
      * \right)\right\} \cdot \delta\mathbf{X}\, \textrm{d}\xi\textrm{d}\eta \f]
      *
      *
-<<<<<<< HEAD
-     * where \f$ \delta \mathbf{X} \f$ is the vector of base functions for
-=======
      * where \f$ \delta \mathbf{X} \f$ is variation of
->>>>>>> b7b50be2
      * material positions, \f$ k_{\rm n} \f$ is the stiffness of the springs
      * normal to the surface, \f$ k_{\rm t} \f$ is the stiffness of the springs
      * tangential to the surface, \f$ {\mathbf N} \f$ is the normal to the
@@ -676,13 +656,8 @@
      * {\mathbf N}  \right) \right] \left( {\mathbf x} - {\mathbf X} \right)
      * \right\} \cdot \delta\mathbf{X}\, \textrm{d}\xi\textrm{d}\eta \f]
      *
-<<<<<<< HEAD
-     * where \f$ \delta \mathbf{X} \f$ is the vector of base functions for
-     * material positions, \f$ k_{\rm n} \f$ is the stiffness of the springs
-=======
      * where \f$ \delta \mathbf{X} \f$ is variation of
      * material position, \f$ k_{\rm n} \f$ is the stiffness of the springs
->>>>>>> b7b50be2
      * normal to the surface, \f$ k_{\rm t} \f$ is the stiffness of the springs
      * tangential to the surface, \f$ {\mathbf N} \f$ is the normal to the
      * surface vector based on material positions, \f$ {\mathbf x} \f$ is the
@@ -774,26 +749,12 @@
      *
      * \f[
      * f_s ({\mathbf x}, {\mathbf X},
-<<<<<<< HEAD
-     * \delta \mathbf{X}) =  \int\limits_{\partial \Omega }^{} {{\delta
-=======
      * \delta \mathbf{X}) =  -\int\limits_{\partial \Omega }^{} {{\delta
->>>>>>> b7b50be2
      * \mathbf{X}^T} \cdot {\mathbf{F}^{\intercal}} \left[ k_{\rm n} \left(
      * {\mathbf N} \otimes  {\mathbf N} \right) + k_{\rm t} \left( {\mathbf I} -
      * {\mathbf N} \otimes  {\mathbf N}  \right) \right] \left( {\mathbf x} -
      * {\mathbf X} \right) \partial \Omega } \f]
      *
-<<<<<<< HEAD
-     * where \f$ \delta \mathbf{X} \f$ is the vector of base functions for
-     * material positions, \f$ k_{\rm n} \f$ is the stiffness of the springs
-     * normal to the surface, \f$ k_{\rm t} \f$ is the stiffness of the springs
-     * tangential to the surface, \f$ {\mathbf N} \f$ is the normal to the
-     * surface vector based on material positions, \f$ {\mathbf x} \f$ is the
-     * vector of spatial positions or displacements of the surface with springs,
-     * \f$ {\mathbf X} \f$ is the vector of material positions and finally
-     * \f$\mathbf{F}\f$ is the deformation gradient
-=======
      * where \f$ \delta \mathbf{X} \f$ is
      * material position variation, \f$ k_{\rm n} \f$ is the stiffness of the
      * springs normal to the surface, \f$ k_{\rm t} \f$ is the stiffness of the
@@ -802,7 +763,6 @@
      * the vector of spatial positions or displacements of the surface with
      * springs, \f$ {\mathbf X} \f$ is the vector of material positions and
      * finally \f$\mathbf{F}\f$ is the deformation gradient
->>>>>>> b7b50be2
      *
      *
      * \f[
@@ -981,28 +941,16 @@
       const std::string mesh_nodals_positions = "MESH_NODE_POSITIONS");
 
   /**
-<<<<<<< HEAD
-   * \brief Declare spring element
-=======
    * \brief Declare spring element in ALE
->>>>>>> b7b50be2
    *
    * Search cubit sidesets and blocksets with spring bc and declare surface
    * element
 
-<<<<<<< HEAD
-   * Blockset has to have name “SPRING_BC”. The first three attributes of the
-   * blockset are spring stiffness value.
-
-   *
-   * @param  m_field               Interface insurance
-=======
    * Blockset has to have name “SPRING_BC”. The first two attributes of the
    * blockset are spring stiffness value.
 
    *
    * @param  m_field               Interface instance
->>>>>>> b7b50be2
    * @param  field_name            Field name (e.g. SPATIAL_POSITION)
    * @param  mesh_nodals_positions Name of field on which ho-geometry is defined
    * @return                       Error code
@@ -1034,11 +982,7 @@
    * \brief Implementation of spring element. Set operators to calculate LHS and
    * RHS
    *
-<<<<<<< HEAD
-   * @param m_field               Interface insurance
-=======
    * @param m_field               Interface instance
->>>>>>> b7b50be2
    * @param fe_spring_lhs_ptr     Pointer to the FE instance for LHS
    * @param fe_spring_rhs_ptr     Pointer to the FE instance for RHS
    * @param field_name            Field name (e.g. SPATIAL_POSITION)
