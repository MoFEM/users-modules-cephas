--- conflicted
+++ resolved
@@ -109,13 +109,8 @@
   constexpr auto t_kd = FTensor::Kronecker_Delta<int>();
   t_R(i, j) = t_kd(i, j);
 
-<<<<<<< HEAD
-  const double angle = sqrt(t_omega(i) * t_omega(i));
-  if (std::abs(angle) < 1e-18)
-=======
   const double angle = std::sqrt(t_omega(i) * t_omega(i));
   if (std::abs(angle) <  1e-18)  
->>>>>>> 0d1ac426
     return t_R;
 
   FTensor::Tensor2<double, 3, 3> t_Omega;
