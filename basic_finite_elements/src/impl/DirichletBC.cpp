/* This file is part of MoFEM.
 * MoFEM is free software: you can redistribute it and/or modify it under
 * the terms of the GNU Lesser General Public License as published by the
 * Free Software Foundation, either version 3 of the License, or (at your
 * option) any later version.
 *
 * MoFEM is distributed in the hope that it will be useful, but WITHOUT
 * ANY WARRANTY; without even the implied warranty of MERCHANTABILITY or
 * FITNESS FOR A PARTICULAR PURPOSE.  See the GNU Lesser General Public
 * License for more details.
 *
 * You should have received a copy of the GNU Lesser General Public
 * License along with MoFEM. If not, see <http://www.gnu.org/licenses/>. */

#include <MoFEM.hpp>

using namespace MoFEM;
#include <MethodForForceScaling.hpp>
#include <DirichletBC.hpp>

using namespace boost::numeric;

static MoFEMErrorCode set_numered_dofs_on_ents(
    const Problem *problem_ptr, const string &field_name, Range &ents,
    boost::function<
        MoFEMErrorCode(const boost::shared_ptr<MoFEM::NumeredDofEntity> &dof)>
        for_each_dof) {
  MoFEMFunctionBegin;

  auto &dofs_by_name_ent_and_dofs_ids =
      problem_ptr->getNumeredDofsRows()
          ->get<Composite_Name_And_Ent_And_EntDofIdx_mi_tag>();

  for (auto eit = ents.pair_begin(); eit != ents.pair_end(); ++eit) {

    auto lo_dit = dofs_by_name_ent_and_dofs_ids.lower_bound(
        boost::make_tuple(field_name, eit->first, 0));
    auto hi_dit = dofs_by_name_ent_and_dofs_ids.upper_bound(
        boost::make_tuple(field_name, eit->second, MAX_DOFS_ON_ENTITY));
    for (; lo_dit != hi_dit; ++lo_dit) {
      auto &dof = *lo_dit;
      if (dof->getHasLocalIndex())
        CHKERR for_each_dof(dof);
    }
  }

  MoFEMFunctionReturn(0);
};

DirichletDisplacementBc::DirichletDisplacementBc(MoFEM::Interface &m_field,
                                                 const std::string &field_name,
                                                 Mat Aij, Vec X, Vec F, string blockset_name)
    : mField(m_field), fieldName(field_name), blocksetName(blockset_name), dIag(1) {
  snes_B = Aij;
  snes_x = X;
  snes_f = F;
  ts_B = Aij;
  ts_u = X;
  ts_F = F;
};

DirichletDisplacementBc::DirichletDisplacementBc(MoFEM::Interface &m_field,
                                                 const std::string &field_name, string blockset_name)
    : mField(m_field), fieldName(field_name), blocksetName(blockset_name),
      dIag(1) {
  snes_B = PETSC_NULL;
  snes_x = PETSC_NULL;
  snes_f = PETSC_NULL;
  ts_B = PETSC_NULL;
  ts_u = PETSC_NULL;
  ts_F = PETSC_NULL;
};

MoFEMErrorCode DirichletDisplacementBc::getBcDataFromSetsAndBlocks(
    std::vector<DataFromBc> &bc_data) {

  MoFEMFunctionBegin;

  // sets kinetic boundary conditions by blockset.
  bool flag_cubit_disp = false;
  for (_IT_CUBITMESHSETS_BY_BCDATA_TYPE_FOR_LOOP_(
           mField, NODESET | DISPLACEMENTSET, it)) {
    flag_cubit_disp = true;
  }
  // Loop over meshsets with Dirichlet boundary condition on displacements
  if (flag_cubit_disp) {
    for (_IT_CUBITMESHSETS_BY_BCDATA_TYPE_FOR_LOOP_(
             mField, NODESET | DISPLACEMENTSET, it)) {
      bc_data.push_back(DataFromBc());
      DisplacementCubitBcData mydata;
      CHKERR bc_data.back().getBcData(mydata, &(*it));
      CHKERR bc_data.back().getEntitiesFromBc(mField, &(*it));
    }
  } else {
    for (_IT_CUBITMESHSETS_BY_SET_TYPE_FOR_LOOP_(mField, BLOCKSET, it)) {
      if (it->getName().compare(0, blocksetName.length(), blocksetName) == 0) {
        bc_data.push_back(DataFromBc());
        std::vector<double> mydata;
        CHKERR bc_data.back().getBcData(mydata, &(*it));
        CHKERR bc_data.back().getEntitiesFromBc(mField, &(*it));
      }
    }
  }

  MoFEMFunctionReturn(0);
}
using FTensor1 = FTensor::Tensor1<double, 3>;

inline auto get_rotation_from_vector(FTensor1 &t_omega) {
  FTensor::Index<'i', 3> i;
  FTensor::Index<'j', 3> j;
  FTensor::Index<'k', 3> k;
  FTensor::Tensor2<double, 3, 3> t_R;
  constexpr auto t_kd = FTensor::Kronecker_Delta<int>();
  t_R(i, j) = t_kd(i, j);

  const double angle = sqrt(t_omega(i) * t_omega(i));
  if (std::abs(angle) <  1e-18)  
    return t_R;
  
  FTensor::Tensor2<double, 3, 3> t_Omega;
  t_Omega(i, j) = FTensor::levi_civita<double>(i, j, k) * t_omega(k);
  const double a = sin(angle) / angle;
  const double ss_2 = sin(angle / 2.);
  const double b = 2. * ss_2 * ss_2 / (angle * angle);
  t_R(i, j) += a * t_Omega(i, j);
  t_R(i, j) += b * t_Omega(i, k) * t_Omega(k, j);

  return t_R;
};

inline auto get_displacement(double *coords, FTensor1 t_centr,
                             FTensor1 t_normal, double theta) {
  FTensor::Index<'i', 3> i;
  FTensor::Index<'j', 3> j;
  FTensor::Index<'k', 3> k;

  FTensor1 t_omega;
  FTensor1 t_coords(coords[0], coords[1], coords[2]);
  const double a = sqrt(t_normal(i) * t_normal(i));
  t_omega(i) = t_normal(i) * (theta / a);
  auto t_R = get_rotation_from_vector(t_omega);
  FTensor1 t_delta;
  t_delta(i) = t_centr(i) - t_coords(i);
  FTensor1 t_disp;
  t_disp(i) = t_delta(i) - t_R(i, j) * t_delta(j);

  VectorDouble disp_vec(3);
  for (int dd : {0, 1, 2})
    disp_vec(dd) = t_disp(dd);
  return disp_vec;
};

MoFEMErrorCode DirichletDisplacementBc::getRotationBcFromBlock(
    std::vector<DataFromBc> &bc_data) {

  MoFEMFunctionBegin;

  for (_IT_CUBITMESHSETS_BY_SET_TYPE_FOR_LOOP_(mField, BLOCKSET, it)) {
    if (it->getName().compare(0, 8, "ROTATION") == 0) {
      bc_data.push_back(DataFromBc());
      std::vector<double> mydata;
      CHKERR bc_data.back().getEntitiesFromBc(mField, &(*it));
      CHKERR it->getAttributes(mydata);
      if (mydata.size() < 6) {
        SETERRQ(PETSC_COMM_SELF, MOFEM_DATA_INCONSISTENCY,
                "7 attributes are required for Rotation (angle + 3 center "
                "coords + 3 normal coords)");
      }
      for (int ii : {0, 1, 2}) {
        bc_data.back().bc_flags[ii] = 1;
        bc_data.back().t_centr(ii) = mydata[ii + 1];
        bc_data.back().t_normal(ii) = mydata[ii + 4];

      }
      bc_data.back().scaled_values[0] = mydata[0];
      bc_data.back().is_rotation = true;
    }
  }

  MoFEMFunctionReturn(0);
}

MoFEMErrorCode DirichletDisplacementBc::iNitalize() {
  MoFEMFunctionBegin;
  if (mapZeroRows.empty() || !methodsOp.empty()) {

    std::vector<DataFromBc> bcData;
    CHKERR getBcDataFromSetsAndBlocks(bcData);
    CHKERR getRotationBcFromBlock(bcData);

    for (auto &bc_it : bcData) {

      CHKERR MethodForForceScaling::applyScale(this, methodsOp,
                                               bc_it.scaled_values);

      bc_it.theta = bc_it.scaled_values[0]; // for rotation only
      auto apply_rotation = [&](auto &dof) {
        MoFEMFunctionBeginHot;
        if (bc_it.is_rotation) {
          double coords[3];
          auto ent = dof->getEnt();
          CHKERR mField.get_moab().get_coords(&ent, 1, coords);
          bc_it.scaled_values = get_displacement(coords, bc_it.t_centr,
                                                 bc_it.t_normal, bc_it.theta);
        }
        MoFEMFunctionReturnHot(0);
      };

      for (int dim = 0; dim < 3; dim++) {

        auto for_each_dof = [&](auto &dof) {
          MoFEMFunctionBeginHot;
          if (dof->getEntType() == MBVERTEX) {
            CHKERR apply_rotation(dof);
            if (dof->getDofCoeffIdx() == 0 && bc_it.bc_flags[0]) {
              // set boundary values to field data
              mapZeroRows[dof->getPetscGlobalDofIdx()] = bc_it.scaled_values[0];
              dof->getFieldData() = mapZeroRows[dof->getPetscGlobalDofIdx()];
            }
            if (dof->getDofCoeffIdx() == 1 && bc_it.bc_flags[1]) {
              mapZeroRows[dof->getPetscGlobalDofIdx()] = bc_it.scaled_values[1];
              dof->getFieldData() = mapZeroRows[dof->getPetscGlobalDofIdx()];
            }
            if (dof->getDofCoeffIdx() == 2 && bc_it.bc_flags[2]) {
              mapZeroRows[dof->getPetscGlobalDofIdx()] = bc_it.scaled_values[2];
              dof->getFieldData() = mapZeroRows[dof->getPetscGlobalDofIdx()];
            }

          } else {
            if (dof->getDofCoeffIdx() == 0 && bc_it.bc_flags[0]) {
              mapZeroRows[dof->getPetscGlobalDofIdx()] = 0;
              dof->getFieldData() = 0;
            }
            if (dof->getDofCoeffIdx() == 1 && bc_it.bc_flags[1]) {
              mapZeroRows[dof->getPetscGlobalDofIdx()] = 0;
              dof->getFieldData() = 0;
            }
            if (dof->getDofCoeffIdx() == 2 && bc_it.bc_flags[2]) {
              mapZeroRows[dof->getPetscGlobalDofIdx()] = 0;
              dof->getFieldData() = 0;
            }
          }
          MoFEMFunctionReturnHot(0);
        };

        CHKERR set_numered_dofs_on_ents(problemPtr, fieldName,
                                        bc_it.bc_ents[dim], for_each_dof);

      }
    }
    dofsIndices.resize(mapZeroRows.size());
    dofsValues.resize(mapZeroRows.size());
    int ii = 0;
    auto mit = mapZeroRows.begin();
    for (; mit != mapZeroRows.end(); mit++, ii++) {
      dofsIndices[ii] = mit->first;
      dofsValues[ii] = mit->second;
    }
  }
  MoFEMFunctionReturn(0);
}

MoFEMErrorCode DirichletDisplacementBc::preProcess() {
  MoFEMFunctionBegin;

  CHKERR iNitalize();

  if (snes_ctx == CTX_SNESNONE) {
    if (!dofsIndices.empty()) {
      CHKERR VecSetValues(snes_x, dofsIndices.size(), &*dofsIndices.begin(),
                          &*dofsValues.begin(), INSERT_VALUES);
    }
    CHKERR VecAssemblyBegin(snes_x);
    CHKERR VecAssemblyEnd(snes_x);
  }

  MoFEMFunctionReturn(0);
}

MoFEMErrorCode DirichletDisplacementBc::postProcess() {
  MoFEMFunctionBegin;

  if (snes_ctx == CTX_SNESNONE) {
    if (snes_B) {
      CHKERR MatAssemblyBegin(snes_B, MAT_FINAL_ASSEMBLY);
      CHKERR MatAssemblyEnd(snes_B, MAT_FINAL_ASSEMBLY);
      CHKERR MatZeroRowsColumns(snes_B, dofsIndices.size(),
                                dofsIndices.empty() ? PETSC_NULL
                                                    : &dofsIndices[0],
                                dIag, PETSC_NULL, PETSC_NULL);
    }
    if (snes_f) {
      CHKERR VecAssemblyBegin(snes_f);
      CHKERR VecAssemblyEnd(snes_f);
      for (std::vector<int>::iterator vit = dofsIndices.begin();
           vit != dofsIndices.end(); vit++) {
        CHKERR VecSetValue(snes_f, *vit, 0, INSERT_VALUES);
      }
      CHKERR VecAssemblyBegin(snes_f);
      CHKERR VecAssemblyEnd(snes_f);
    }
  }

  switch (snes_ctx) {
  case CTX_SNESNONE:
    break;
  case CTX_SNESSETFUNCTION: {
    if (!dofsIndices.empty()) {
      dofsXValues.resize(dofsIndices.size());
      const double *a_snes_x;
      CHKERR VecGetArrayRead(snes_x, &a_snes_x);
      auto &dofs_by_glob_idx =
          problemPtr->getNumeredDofsCols()->get<PetscGlobalIdx_mi_tag>();
      int idx = 0;
      for (auto git : dofsIndices) {
        auto dof_it = dofs_by_glob_idx.find(git);
        if (dof_it != dofs_by_glob_idx.end()) {
          dofsXValues[idx] = a_snes_x[dof_it->get()->getPetscLocalDofIdx()];
          ++idx;
        } else
          SETERRQ1(PETSC_COMM_SELF, MOFEM_DATA_INCONSISTENCY,
                   "Dof with global %d id not found", git);
      }
      CHKERR VecRestoreArrayRead(snes_x, &a_snes_x);
    }
    CHKERR VecAssemblyBegin(snes_f);
    CHKERR VecAssemblyEnd(snes_f);

    if (!dofsIndices.empty()) {
      int ii = 0;
      for (std::vector<int>::iterator vit = dofsIndices.begin();
           vit != dofsIndices.end(); vit++, ii++) {
        double val = 0;
        if (!dofsXValues.empty()) {
          val += dofsXValues[ii];
          val += -mapZeroRows[*vit]; // in snes it is on the left hand side,
                                     // that way -1
          dofsXValues[ii] = val;
        }
      }
      CHKERR VecSetValues(
          snes_f, dofsIndices.size(),
          dofsIndices.empty() ? PETSC_NULL : &*dofsIndices.begin(),
          dofsXValues.empty() ? PETSC_NULL : &*dofsXValues.begin(),
          INSERT_VALUES);
    }
    CHKERR VecAssemblyBegin(snes_f);
    CHKERR VecAssemblyEnd(snes_f);
  } break;
  case CTX_SNESSETJACOBIAN: {

    CHKERR MatAssemblyBegin(snes_B, MAT_FINAL_ASSEMBLY);
    CHKERR MatAssemblyEnd(snes_B, MAT_FINAL_ASSEMBLY);
    CHKERR MatZeroRowsColumns(snes_B, dofsIndices.size(),
                              dofsIndices.empty() ? PETSC_NULL
                                                  : &*dofsIndices.begin(),
                              dIag, PETSC_NULL, PETSC_NULL);

  } break;
  default:
    SETERRQ(PETSC_COMM_SELF, MOFEM_DATA_INCONSISTENCY, "unknown snes stage");
  }

  MoFEMFunctionReturn(0);
}

MoFEMErrorCode DirichletSpatialPositionsBc::iNitalize() {
  MoFEMFunctionBegin;

  if (mapZeroRows.empty() || !methodsOp.empty()) {
<<<<<<< HEAD

    std::vector<DataFromBc> bcData;
    CHKERR getBcDataFromSetsAndBlocks(bcData);
=======
    auto dofs_ptr = mField.get_dofs();
    // VectorDouble scaled_values(3);
    // sets kinetic boundary conditions by blockset.
    bool flag_cubit_disp = false;
    for (_IT_CUBITMESHSETS_BY_BCDATA_TYPE_FOR_LOOP_(
             mField, NODESET | DISPLACEMENTSET, it)) {
      flag_cubit_disp = true;
    }
    std::vector<dataFromBc> bcData;
    // Loop over meshsets with Dirichlet boundary condition on displacements
    if (flag_cubit_disp) {
      for (_IT_CUBITMESHSETS_BY_BCDATA_TYPE_FOR_LOOP_(
               mField, NODESET | DISPLACEMENTSET, it)) {
        bcData.push_back(dataFromBc());
        DisplacementCubitBcData mydata;
        CHKERR bcData.back().getBcData(mydata, &(*it));
        CHKERR bcData.back().getEntitiesFromBc(mField, &(*it));
      }
    } else {
      for (_IT_CUBITMESHSETS_BY_SET_TYPE_FOR_LOOP_(mField, BLOCKSET, it)) {
        if (it->getName().compare(0, blocksetName.length(), blocksetName) ==
            0) {
          bcData.push_back(dataFromBc());
          std::vector<double> mydata;
          CHKERR bcData.back().getBcData(mydata, &(*it));
          CHKERR bcData.back().getEntitiesFromBc(mField, &(*it));
        }
      }
    }
>>>>>>> 7cfdc337

    auto *field_ents = mField.get_field_ents();
    auto &field_entities_by_name_and_ent =
        field_ents->get<Composite_Name_And_Ent_mi_tag>();
    VectorDouble3 coords(3);

    for (auto &bc_it : bcData) {
      CHKERR MethodForForceScaling::applyScale(this, methodsOp,
                                               bc_it.scaled_values);
      for (int dim = 0; dim < 3; dim++) {

        auto for_each_dof = [&](auto &dof) {
          MoFEMFunctionBeginHot;

          if (!dim) {

            EntityHandle node = dof->getEnt();
            if (!dof->getDofCoeffIdx()) {
              auto eit = field_entities_by_name_and_ent.find(
                  boost::make_tuple(materialPositions, node));
              if (eit != field_entities_by_name_and_ent.end())
                noalias(coords) = (*eit)->getEntFieldData();
              else
                CHKERR mField.get_moab().get_coords(&node, 1,
                                                    &*coords.data().begin());
            }

            if (dof->getDofCoeffIdx() == 0 && bc_it.bc_flags[0]) {
              mapZeroRows[dof->getPetscGlobalDofIdx()] =
                  coords[0] + bc_it.scaled_values[0];
              // set boundary values to field data
              dof->getFieldData() = mapZeroRows[dof->getPetscGlobalDofIdx()];
            }
            if (dof->getDofCoeffIdx() == 1 && bc_it.bc_flags[1]) {
              mapZeroRows[dof->getPetscGlobalDofIdx()] =
                  coords[1] + bc_it.scaled_values[1];
              dof->getFieldData() = mapZeroRows[dof->getPetscGlobalDofIdx()];
            }
            if (dof->getDofCoeffIdx() == 2 && bc_it.bc_flags[2]) {
              mapZeroRows[dof->getPetscGlobalDofIdx()] =
                  coords[2] + bc_it.scaled_values[2];
              dof->getFieldData() = mapZeroRows[dof->getPetscGlobalDofIdx()];
            }
          } else {
            if (dof->getDofCoeffIdx() == 0 && bc_it.bc_flags[0]) {
              mapZeroRows[dof->getPetscGlobalDofIdx()] = 0;
              dof->getFieldData() = 0;
            }
            if (dof->getDofCoeffIdx() == 1 && bc_it.bc_flags[1]) {
              mapZeroRows[dof->getPetscGlobalDofIdx()] = 0;
              dof->getFieldData() = 0;
            }
            if (dof->getDofCoeffIdx() == 2 && bc_it.bc_flags[2]) {
              mapZeroRows[dof->getPetscGlobalDofIdx()] = 0;
              dof->getFieldData() = 0;
            }
          }

          MoFEMFunctionReturnHot(0);
        };

        CHKERR set_numered_dofs_on_ents(problemPtr, fieldName,
                                        bc_it.bc_ents[dim], for_each_dof);

        auto fix_field_dof = [&](auto &dof) {
          MoFEMFunctionBeginHot;
          mapZeroRows[dof->getPetscGlobalDofIdx()] = 0;
          MoFEMFunctionReturnHot(0);
        };

        for (auto &fix_field : fixFields) {
          CHKERR set_numered_dofs_on_ents(problemPtr, fix_field,
                                          bc_it.bc_ents[dim], fix_field_dof);
        }
      }
    }

    // set vector of values and indices
    dofsIndices.resize(mapZeroRows.size());
    dofsValues.resize(mapZeroRows.size());
    auto mit = mapZeroRows.begin();
    for (int ii = 0; mit != mapZeroRows.end(); mit++, ii++) {
      dofsIndices[ii] = mit->first;
      dofsValues[ii] = mit->second;
    }

  }
  MoFEMFunctionReturn(0);
}

MoFEMErrorCode DirichletTemperatureBc::iNitalize() {
  MoFEMFunctionBegin;

  // function to insert temperature boundary conditions from block
  auto insert_temp_bc = [&](double &temp, auto &it) {
    MoFEMFunctionBeginHot;
    VectorDouble temp_2(1);
    temp_2[0] = temp;
    CHKERR MethodForForceScaling::applyScale(this, methodsOp, temp_2);
    for (int dim = 0; dim < 3; dim++) {
      Range ents;
      CHKERR it->getMeshsetIdEntitiesByDimension(mField.get_moab(), dim, ents,
                                                 true);
      if (dim > 1) {
        Range _edges;
        CHKERR mField.get_moab().get_adjacencies(ents, 1, false, _edges,
                                                 moab::Interface::UNION);
        ents.insert(_edges.begin(), _edges.end());
      }
      if (dim > 0) {
        Range _nodes;
        CHKERR mField.get_moab().get_connectivity(ents, _nodes, true);
        ents.insert(_nodes.begin(), _nodes.end());
      }

      auto for_each_dof = [&](auto &dof) {
        MoFEMFunctionBeginHot;

        if (dof->getEntType() == MBVERTEX) {
          mapZeroRows[dof->getPetscGlobalDofIdx()] = temp_2[0];
        } else {
          mapZeroRows[dof->getPetscGlobalDofIdx()] = 0;
        }
        MoFEMFunctionReturnHot(0);
      };

      CHKERR set_numered_dofs_on_ents(problemPtr, fieldName, ents,
                                      for_each_dof);
    }

    MoFEMFunctionReturnHot(0);
  };

  // Loop over blockset to find the block TEMPERATURE.
  if (mapZeroRows.empty() || !methodsOp.empty()) {
    bool is_blockset_defined = false;
    string blocksetName = "TEMPERATURE";
    for (_IT_CUBITMESHSETS_BY_SET_TYPE_FOR_LOOP_(mField, BLOCKSET, it)) {
      if (it->getName().compare(0, blocksetName.length(), blocksetName) == 0) {
        std::vector<double> mydata;
        CHKERR it->getAttributes(mydata);

        if (mydata.empty())
          SETERRQ(PETSC_COMM_WORLD, MOFEM_DATA_INCONSISTENCY,
                  "missing temperature attribute");

        double my_temp = mydata[0];
        CHKERR insert_temp_bc(my_temp, it);

        is_blockset_defined = true;
      }
    }

    // If the block TEMPERATURE is not defined, then
    // look for temperature boundary conditions
    if (!is_blockset_defined) {
      for (_IT_CUBITMESHSETS_BY_BCDATA_TYPE_FOR_LOOP_(
               mField, NODESET | TEMPERATURESET, it)) {
        TemperatureCubitBcData mydata;
        CHKERR it->getBcDataStructure(mydata);
        VectorDouble scaled_values(1);
        scaled_values[0] = mydata.data.value1;
        CHKERR insert_temp_bc(scaled_values[0], it);
      }
    }
    dofsIndices.resize(mapZeroRows.size());
    dofsValues.resize(mapZeroRows.size());
    int ii = 0;
    std::map<DofIdx, FieldData>::iterator mit = mapZeroRows.begin();
    for (; mit != mapZeroRows.end(); mit++, ii++) {
      dofsIndices[ii] = mit->first;
      dofsValues[ii] = mit->second;
    }
  }

  MoFEMFunctionReturn(0);
}

MoFEMErrorCode DirichletFixFieldAtEntitiesBc::iNitalize() {
  MoFEMFunctionBegin;
  if (mapZeroRows.empty()) {

    for (const auto &field_name : fieldNames) {

      auto for_each_dof = [&](auto &dof) {
        MoFEMFunctionBeginHot;
        mapZeroRows[dof->getPetscGlobalDofIdx()] = 0;
        MoFEMFunctionReturnHot(0);
      };

      CHKERR set_numered_dofs_on_ents(problemPtr, field_name, eNts,
                                      for_each_dof);
    }

    dofsIndices.resize(mapZeroRows.size());
    dofsValues.resize(mapZeroRows.size());
    int ii = 0;
    for (auto mit = mapZeroRows.begin(); mit != mapZeroRows.end();
         ++mit, ++ii) {
      dofsIndices[ii] = mit->first;
      dofsValues[ii] = mit->second;
    }

  }
  MoFEMFunctionReturn(0);
}

MoFEMErrorCode DirichletFixFieldAtEntitiesBc::preProcess() {
  MoFEMFunctionBegin;

  CHKERR iNitalize();
  MoFEMFunctionReturn(0);
}

MoFEMErrorCode DirichletFixFieldAtEntitiesBc::postProcess() {
  MoFEMFunctionBegin;
  if (snes_ctx == CTX_SNESNONE) {
    if (snes_B) {
      CHKERR MatAssemblyBegin(snes_B, MAT_FINAL_ASSEMBLY);
      CHKERR MatAssemblyEnd(snes_B, MAT_FINAL_ASSEMBLY);
      CHKERR MatZeroRowsColumns(snes_B, dofsIndices.size(),
                                dofsIndices.empty() ? PETSC_NULL
                                                    : &*dofsIndices.begin(),
                                dIag, PETSC_NULL, PETSC_NULL);
    }
    if (snes_f) {
      CHKERR VecAssemblyBegin(snes_f);
      CHKERR VecAssemblyEnd(snes_f);
      int ii = 0;
      for (std::vector<int>::iterator vit = dofsIndices.begin();
           vit != dofsIndices.end(); vit++, ii++) {
        CHKERR VecSetValue(snes_f, *vit, dofsValues[ii], INSERT_VALUES);
      }
      CHKERR VecAssemblyBegin(snes_f);
      CHKERR VecAssemblyEnd(snes_f);
    }
  }

  switch (snes_ctx) {
  case CTX_SNESNONE: {
  } break;
  case CTX_SNESSETFUNCTION: {
    CHKERR VecAssemblyBegin(snes_f);
    CHKERR VecAssemblyEnd(snes_f);
    int ii = 0;
    for (std::vector<int>::iterator vit = dofsIndices.begin();
         vit != dofsIndices.end(); vit++, ii++) {
      CHKERR VecSetValue(snes_f, *vit, dofsValues[ii], INSERT_VALUES);
    }
    CHKERR VecAssemblyBegin(snes_f);
    CHKERR VecAssemblyEnd(snes_f);
  } break;
  case CTX_SNESSETJACOBIAN: {
    CHKERR MatAssemblyBegin(snes_B, MAT_FINAL_ASSEMBLY);
    CHKERR MatAssemblyEnd(snes_B, MAT_FINAL_ASSEMBLY);
    CHKERR MatZeroRowsColumns(snes_B, dofsIndices.size(),
                              dofsIndices.empty() ? PETSC_NULL
                                                  : &*dofsIndices.begin(),
                              dIag, PETSC_NULL, PETSC_NULL);
  } break;
  default:
    SETERRQ(PETSC_COMM_SELF, 1, "unknown snes stage");
  }

  MoFEMFunctionReturn(0);
}

MoFEMErrorCode DataFromBc::getBcData(DisplacementCubitBcData &mydata,
                                     const MoFEM::CubitMeshSets *it) {
  MoFEMFunctionBegin;
  // get data structure for boundary condition
  CHKERR it->getBcDataStructure(mydata);
  this->scaled_values[0] = mydata.data.value1;
  this->scaled_values[1] = mydata.data.value2;
  this->scaled_values[2] = mydata.data.value3;
  this->bc_flags[0] = (int)mydata.data.flag1;
  this->bc_flags[1] = (int)mydata.data.flag2;
  this->bc_flags[2] = (int)mydata.data.flag3;
  MoFEMFunctionReturn(0);
}

MoFEMErrorCode DataFromBc::getBcData(std::vector<double> &mydata,
                                     const MoFEM::CubitMeshSets *it) {
  MoFEMFunctionBegin;
  CHKERR it->getAttributes(mydata);
  if (mydata.size() < 6) {
    SETERRQ(PETSC_COMM_SELF, MOFEM_DATA_INCONSISTENCY,
            "six attributes are required for given BC blockset (3 values + "
            "3 flags)");
  }
  for (unsigned int ii = 0; ii < 3; ii++) {
    this->scaled_values[ii] = mydata[ii];
    this->bc_flags[ii] = (int)mydata[ii + 3];
  }

  MoFEMFunctionReturn(0);
}

MoFEMErrorCode DataFromBc::getEntitiesFromBc(MoFEM::Interface &mField,
                                             const MoFEM::CubitMeshSets *it) {
  MoFEMFunctionBegin;
  for (int dim = 0; dim < 3; dim++) {
    CHKERR it->getMeshsetIdEntitiesByDimension(mField.get_moab(), dim,
                                               bc_ents[dim], true);
    if (dim > 1) {
      Range edges;
      CHKERR mField.get_moab().get_adjacencies(bc_ents[dim], 1, false, edges,
                                               moab::Interface::UNION);
      bc_ents[1].insert(edges.begin(), edges.end());
    }
    if (dim > 0) {
      Range nodes;
      CHKERR mField.get_moab().get_connectivity(bc_ents[dim], nodes, true);
      bc_ents[0].insert(nodes.begin(), nodes.end());
    }
  }
  MoFEMFunctionReturn(0);
}

MoFEMErrorCode Reactions::calculateReactions(Vec &internal) {

  MoFEMFunctionBegin;

  const Problem *problem_ptr;
  CHKERR mField.get_problem(problemName.c_str(), &problem_ptr);
  const double *array;
  CHKERR VecGetArrayRead(internal, &array);

  auto field_ptr = mField.get_field_structure(fieldName);
  const int nb_coefficients = field_ptr->getNbOfCoeffs();

  std::vector<int> ghosts(nb_coefficients);
  for (int g = 0; g != nb_coefficients; ++g)
    ghosts[g] = g;

  Vec v;
  CHKERR VecCreateGhost(
      mField.get_comm(), (mField.get_comm_rank() ? 0 : nb_coefficients),
      nb_coefficients, (mField.get_comm_rank() ? nb_coefficients : 0),
      &*ghosts.begin(), &v);

  for (_IT_CUBITMESHSETS_BY_BCDATA_TYPE_FOR_LOOP_(
           mField, NODESET | DISPLACEMENTSET, it)) {

    const int id = it->getMeshsetId();
    VectorDouble &reaction_vec = reactionsMap[id];
    reaction_vec.resize(nb_coefficients);
    reaction_vec.clear();

    Range verts;
    for (int dim = 0; dim != 3; ++dim) {
      Range ents;
      CHKERR it->getMeshsetIdEntitiesByDimension(mField.get_moab(), dim, ents,
                                                 true);
      Range nodes;
      CHKERR mField.get_moab().get_connectivity(ents, nodes, true);
      verts.insert(nodes.begin(), nodes.end());
    }

    auto for_each_dof = [&](auto &dof) {
      MoFEMFunctionBeginHot;
      reaction_vec[dof->getDofCoeffIdx()] += array[dof->getPetscLocalDofIdx()];
      MoFEMFunctionReturnHot(0);
    };

    CHKERR set_numered_dofs_on_ents(problem_ptr, fieldName, verts,
                                    for_each_dof);

    double *res_array;

    CHKERR VecGetArray(v, &res_array);
    for (int dd = 0; dd != reaction_vec.size(); ++dd)
      res_array[dd] = reaction_vec[dd];
    CHKERR VecRestoreArray(v, &res_array);

    CHKERR VecGetArray(v, &res_array);
    for (int dd = 0; dd != reaction_vec.size(); ++dd)
      reaction_vec[dd] = res_array[dd];
    CHKERR VecRestoreArray(v, &res_array);
  }

  CHKERR VecGhostUpdateBegin(v, ADD_VALUES, SCATTER_REVERSE);
  CHKERR VecGhostUpdateEnd(v, ADD_VALUES, SCATTER_REVERSE);
  CHKERR VecGhostUpdateBegin(v, INSERT_VALUES, SCATTER_FORWARD);
  CHKERR VecGhostUpdateEnd(v, INSERT_VALUES, SCATTER_FORWARD);

  CHKERR VecDestroy(&v);
  CHKERR VecRestoreArrayRead(internal, &array);
  MoFEMFunctionReturn(0);
}<|MERGE_RESOLUTION|>--- conflicted
+++ resolved
@@ -369,41 +369,9 @@
   MoFEMFunctionBegin;
 
   if (mapZeroRows.empty() || !methodsOp.empty()) {
-<<<<<<< HEAD
 
     std::vector<DataFromBc> bcData;
     CHKERR getBcDataFromSetsAndBlocks(bcData);
-=======
-    auto dofs_ptr = mField.get_dofs();
-    // VectorDouble scaled_values(3);
-    // sets kinetic boundary conditions by blockset.
-    bool flag_cubit_disp = false;
-    for (_IT_CUBITMESHSETS_BY_BCDATA_TYPE_FOR_LOOP_(
-             mField, NODESET | DISPLACEMENTSET, it)) {
-      flag_cubit_disp = true;
-    }
-    std::vector<dataFromBc> bcData;
-    // Loop over meshsets with Dirichlet boundary condition on displacements
-    if (flag_cubit_disp) {
-      for (_IT_CUBITMESHSETS_BY_BCDATA_TYPE_FOR_LOOP_(
-               mField, NODESET | DISPLACEMENTSET, it)) {
-        bcData.push_back(dataFromBc());
-        DisplacementCubitBcData mydata;
-        CHKERR bcData.back().getBcData(mydata, &(*it));
-        CHKERR bcData.back().getEntitiesFromBc(mField, &(*it));
-      }
-    } else {
-      for (_IT_CUBITMESHSETS_BY_SET_TYPE_FOR_LOOP_(mField, BLOCKSET, it)) {
-        if (it->getName().compare(0, blocksetName.length(), blocksetName) ==
-            0) {
-          bcData.push_back(dataFromBc());
-          std::vector<double> mydata;
-          CHKERR bcData.back().getBcData(mydata, &(*it));
-          CHKERR bcData.back().getEntitiesFromBc(mField, &(*it));
-        }
-      }
-    }
->>>>>>> 7cfdc337
 
     auto *field_ents = mField.get_field_ents();
     auto &field_entities_by_name_and_ent =
