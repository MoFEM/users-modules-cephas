--- conflicted
+++ resolved
@@ -38,21 +38,8 @@
   DESTINATION ${BFE_MOD_DIR})
 install(FILES ${CMAKE_CURRENT_SOURCE_DIR}/cube_2part.h5m
   DESTINATION ${BFE_MOD_DIR})
-<<<<<<< HEAD
 install(FILES ${CMAKE_CURRENT_SOURCE_DIR}/README 
   DESTINATION ${BFE_MOD_DIR})
-=======
-
-file(
-  COPY ${CMAKE_CURRENT_SOURCE_DIR}/README
-  DESTINATION ${CMAKE_CURRENT_BINARY_DIR}
-  FILE_PERMISSIONS OWNER_READ OWNER_WRITE)
-
-install(
-  FILES ${CMAKE_CURRENT_SOURCE_DIR}/README 
-  DESTINATION ${BFE_MOD_DIR}
-  PERMISSIONS OWNER_READ OWNER_WRITE)
->>>>>>> 9b259eb3
   
 add_test(analytical_poisson
   ${MoFEM_MPI_RUN} ${MPI_RUN_FLAGS} -np 2
