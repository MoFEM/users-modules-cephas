--- conflicted
+++ resolved
@@ -331,11 +331,7 @@
 Note that those implementations are problem independent, we could use them in
 different problems context. To make that more visible, we create those elements
 before fields and problem are defined and build. The purpose of finite elements
-<<<<<<< HEAD
-is shown in \ref figure_2_operator_volume_element "Figure 2" and \ref figure_3_operator_boundary_element "Figure 3", by user data operators added to a finite
-=======
 is shown in Figure 3 and Figure 4, by users data operators added to a finite
->>>>>>> 1ae48082
 element. Finite element "domain_lhs_fe" is used to calculate matrix by using
 PoissonExample::OpK, finite element "domain_rhs_fe" is used with
 PoissonExample::OpF. Similarly for a boundary, operators PoissonExample::OpC
@@ -351,16 +347,8 @@
 PoissonExample::CreateFiniteElements and operators is in \ref poisson_tut2.
 Basic of user data operators are explained here \ref general_data_structure.
 
-<<<<<<< HEAD
-\anchor figure_2_operator_volume_element
-\image html poisson_tut1_fig2.png "Figure 2. Operators of volume finite element" width=700px
-
-\anchor figure_3_operator_boundary_element
-\image html poisson_tut1_fig3.png "Figure 3. Operators of boundary finite element" width=400px
-=======
 \image html poisson_tut1_fig3.png "Figure 3. Operators of volume finite element" width=700px
 \image html poisson_tut1_fig4.png "Figure 4. Operators of boundary finite element" width=400px
->>>>>>> 1ae48082
 
 \subsection poisson_tut1_code_disection_ss4 Simple interface
 
@@ -631,12 +619,7 @@
 open out_vol.vtk
 \endcode
 
-<<<<<<< HEAD
-\anchor figure_4_result_paraview
-\image html poisson_tut1_fig4.png "Figure 4. ParaView and result" width=800px
-=======
 \image html poisson_tut1_fig5.png "Figure 5. ParaView and result" width=800px
->>>>>>> 1ae48082
 
 \subsection poisson_tut1_running_genrating_mesh Mesh formats
 
