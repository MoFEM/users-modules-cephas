--- conflicted
+++ resolved
@@ -45,11 +45,8 @@
     PetscBool is_newton_cotes = PETSC_FALSE;
     PetscBool test_jacobian = PETSC_FALSE;
     PetscBool convect_pts = PETSC_FALSE;
-<<<<<<< HEAD
     PetscBool test_ale = PETSC_FALSE;
-=======
     PetscBool alm_flag = PETSC_FALSE;
->>>>>>> develop
 
     CHKERR PetscOptionsBegin(PETSC_COMM_WORLD, "", "Elastic Config", "none");
 
@@ -408,7 +405,7 @@
 
       // add fields to the global matrix by adding the element
       contact_problem->addContactElement("CONTACT_ELEM", "SPATIAL_POSITION",
-                                         "LAGMULT", "MESH_NODE_POSITIONS",
+                                         "LAGMULT",
                                          contact_prisms);
       Range all_tets;
       if (test_ale == PETSC_TRUE) {
@@ -541,15 +538,15 @@
               dm, "CONTACT_ELEM",
               get_contact_rhs(contact_problem, make_contact_element, alm_flag),
               PETSC_NULL, PETSC_NULL);
+          CHKERR DMMoFEMSNESSetFunction(
+              dm, "CONTACT_ELEM",
+              get_master_traction_rhs(contact_problem, make_contact_element,
+                                      alm_flag),
+              PETSC_NULL, PETSC_NULL);
           CHKERR DMMoFEMSNESSetJacobian(
               dm, "CONTACT_ELEM",
               get_master_contact_lhs(contact_problem, make_contact_element,
                                      alm_flag),
-              PETSC_NULL, PETSC_NULL);
-          CHKERR DMMoFEMSNESSetFunction(
-              dm, "CONTACT_ELEM",
-              get_master_traction_rhs(contact_problem, make_contact_element,
-                                      alm_flag),
               PETSC_NULL, PETSC_NULL);
           CHKERR DMMoFEMSNESSetJacobian(
               dm, "CONTACT_ELEM",
