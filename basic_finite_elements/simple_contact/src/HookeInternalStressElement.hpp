--- conflicted
+++ resolved
@@ -260,10 +260,6 @@
   };
 
   const int nb_integration_pts = getGaussPts().size2();
-<<<<<<< HEAD
-
-=======
->>>>>>> 674860f3
   auto t_coords = getFTensor1CoordsAtGaussPts();
 
   // elastic stiffness tensor (4th rank tensor with minor and major
