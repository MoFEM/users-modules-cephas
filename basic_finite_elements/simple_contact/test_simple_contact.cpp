/** \file test_contact.cpp
 * \example test_contact.cpp

Testing implementation of Hook element by verifying tangent stiffness matrix.
Test like this is an example of how to verify the implementation of Jacobian.

*/

/* MoFEM is free software: you can redistribute it and/or modify it under
 * the terms of the GNU Lesser General Public License as published by the
 * Free Software Foundation, either version 3 of the License, or (at your
 * option) any later version.
 *
 * MoFEM is distributed in the hope that it will be useful, but WITHOUT
 * ANY WARRANTY; without even the implied warranty of MERCHANTABILITY or
 * FITNESS FOR A PARTICULAR PURPOSE.  See the GNU Lesser General Public
 * License for more details.
 *
 * You should have received a copy of the GNU Lesser General Public
 * License along with MoFEM. If not, see <http://www.gnu.org/licenses/>. */

#include <BasicFiniteElements.hpp>

#include <boost/program_options.hpp>
using namespace std;
namespace po = boost::program_options;
#include <Hooke.hpp>
using namespace boost::numeric;

#include <SimpleContact.hpp>

using namespace MoFEM;

static char help[] = "\n";
int main(int argc, char *argv[]) {

  const string default_options = "-ksp_type fgmres \n"
                                 "-pc_type lu \n"
                                 "-pc_factor_mat_solver_package mumps \n"
                                 "-ksp_monitor \n"
                                 "-snes_type newtonls \n"
                                 "-snes_linesearch_type basic \n"
                                 "-snes_max_it 100 \n"
                                 "-snes_atol 1e-8 \n"
                                 "-snes_rtol 1e-8 \n"
                                 "-snes_monitor \n"
                                 "-my_order 3 \n"
                                 "-my_order_lambda 3 \n"
                                 "-my_r_value 1. \n"
                                 "-my_cn_value 1e3 \n";

  string param_file = "param_file.petsc";
  if (!static_cast<bool>(ifstream(param_file))) {
    std::ofstream file(param_file.c_str(), std::ios::ate);
    if (file.is_open()) {
      file << default_options;
      file.close();
    }
  }

  // Initialize MoFEM
  MoFEM::Core::Initialize(&argc, &argv, param_file.c_str(), help);

  // Create mesh database
  moab::Core mb_instance;              // create database
  moab::Interface &moab = mb_instance; // create interface to database

  try {
    PetscBool flg_block_config, flg_file;

    // testing 3 cases: 0 - neutral
    //                 1 - penetration
    //                 2 - gap
    PetscInt test_case_u = 0;
    PetscInt test_case_lambda = 0;
    char mesh_file_name[255];
    PetscInt order = 1;

    PetscInt order_lambda = 1;
    PetscReal r_value = 1.;
    PetscReal cn_value = 0.;
    PetscBool is_partitioned = PETSC_FALSE;
    PetscInt master_move = 0;

    CHKERR PetscOptionsBegin(PETSC_COMM_WORLD, "", "Elastic Config", "none");

    CHKERR PetscOptionsString("-my_file", "mesh file name", "", "mesh.h5m",
                              mesh_file_name, 255, &flg_file);

    CHKERR PetscOptionsInt("-my_order", "default approximation order", "", 1,
                           &order, PETSC_NULL);

    CHKERR PetscOptionsBool("-my_is_partitioned",
                            "set if mesh is partitioned (this result that each "
                            "process keeps only part of the mesh",
                            "", PETSC_FALSE, &is_partitioned, PETSC_NULL);

    CHKERR PetscOptionsInt("-my_master_move", "Move master?", "", 0,
                           &master_move, PETSC_NULL);

    CHKERR PetscOptionsReal("-my_r_value", "default regularisation r value", "",
                            1., &r_value, PETSC_NULL);

    CHKERR PetscOptionsReal("-my_cn_value", "default regularisation cn value",
                            "", 1., &cn_value, PETSC_NULL);

    CHKERR PetscOptionsInt(
        "-my_order_lambda",
        "default approximation order of Lagrange multipliers", "", 1,
        &order_lambda, PETSC_NULL);

    ierr = PetscOptionsEnd();
    CHKERRQ(ierr);

    // Read parameters from line command
    if (flg_file != PETSC_TRUE) {
      SETERRQ(PETSC_COMM_SELF, 1, "*** ERROR -my_file (MESH FILE NEEDED)");
    }

    CHKERR DMRegister_MoFEM("DMMOFEM");

    if (is_partitioned == PETSC_TRUE) {
      // Read mesh to MOAB
      const char *option;
      option = "PARALLEL=BCAST_DELETE;"
               "PARALLEL_RESOLVE_SHARED_ENTS;"
               "PARTITION=PARALLEL_PARTITION;";
      CHKERR moab.load_file(mesh_file_name, 0, option);
    } else {
      const char *option;
      option = "";
      CHKERR moab.load_file(mesh_file_name, 0, option);
    }

    // Create MoFEM database and link it to MoAB
    MoFEM::Core core(moab);
    MoFEM::Interface &m_field = core;

    MeshsetsManager *mmanager_ptr;
    CHKERR m_field.getInterface(mmanager_ptr);
    CHKERR mmanager_ptr->printDisplacementSet();
    CHKERR mmanager_ptr->printForceSet();
    // print block sets with materials
    CHKERR mmanager_ptr->printMaterialsSet();

    // // Projection on "x" field
    // {
    // Projection10NodeCoordsOnField ent_method(m_field, "SPATIAL_POSITION");
    // CHKERR m_field.loop_dofs("SPATIAL_POSITION", ent_method);
    // }
    // // CHKERR m_field.getInterface<FieldBlas>()->fieldScale(2, "x");

    // // Project coordinates on "X" field
    // {
    // Projection10NodeCoordsOnField ent_method(m_field, "LAGMULT");
    // CHKERR m_field.loop_dofs("LAGMULT", ent_method);
    // }
    // // CHKERR m_field.getInterface<FieldBlas>()->fieldScale(2, "X");

    BitRefLevel bit_level0;
    bit_level0.set(0);
    CHKERR m_field.getInterface<BitRefManager>()->setBitRefLevelByDim(
        0, 3, bit_level0);

    Range meshset_level0;
    CHKERR m_field.getInterface<BitRefManager>()->getEntitiesByRefLevel(
        bit_level0, BitRefLevel().set(), meshset_level0);

    PetscSynchronizedPrintf(PETSC_COMM_WORLD, "meshset_level0 %d\n",
                            meshset_level0.size());
    PetscSynchronizedFlush(PETSC_COMM_WORLD, PETSC_STDOUT);

    Range range_surf_master, range_surf_slave;
    for (_IT_CUBITMESHSETS_BY_SET_TYPE_FOR_LOOP_(m_field, SIDESET, it)) {
      if (it->getName().compare(0, 6, "Master") == 0) {
        CHKERR m_field.get_moab().get_entities_by_type(it->meshset, MBTRI,
                                                       range_surf_master, true);
      }
    }
    cout << "range_surf_master = " << range_surf_master.size() << endl;

    for (_IT_CUBITMESHSETS_BY_SET_TYPE_FOR_LOOP_(m_field, SIDESET, it)) {
      if (it->getName().compare(0, 5, "Slave") == 0) {
        CHKERR m_field.get_moab().get_entities_by_type(it->meshset, MBTRI,
                                                       range_surf_slave, true);
      }
    }
    cout << "range_surf_slave = " << range_surf_slave.size() << endl;

    CHKERR m_field.add_field("SPATIAL_POSITION", H1, AINSWORTH_LEGENDRE_BASE, 3,
                             MB_TAG_SPARSE, MF_ZERO);

    CHKERR m_field.add_field("MESH_NODE_POSITIONS", H1, AINSWORTH_LEGENDRE_BASE,
                             3, MB_TAG_SPARSE, MF_ZERO);

    CHKERR m_field.add_ents_to_field_by_type(0, MBTET, "MESH_NODE_POSITIONS");

    CHKERR m_field.set_field_order(0, MBTRI, "MESH_NODE_POSITIONS", 1);
    CHKERR m_field.set_field_order(0, MBEDGE, "MESH_NODE_POSITIONS", 1);
    CHKERR m_field.set_field_order(0, MBVERTEX, "MESH_NODE_POSITIONS", 1);

    // Declare problem
    // add entities (by tets) to the field
    CHKERR m_field.add_ents_to_field_by_type(range_surf_master, MBTRI,
                                             "SPATIAL_POSITION");
    CHKERR m_field.add_ents_to_field_by_type(range_surf_slave, MBTRI,
                                             "SPATIAL_POSITION");

    CHKERR m_field.set_field_order(0, MBTRI, "SPATIAL_POSITION", order);
    CHKERR m_field.set_field_order(0, MBEDGE, "SPATIAL_POSITION", order);
    CHKERR m_field.set_field_order(0, MBVERTEX, "SPATIAL_POSITION", 1);


        CHKERR m_field.add_field("LAGMULT", H1, AINSWORTH_LEGENDRE_BASE, 1,
                                 MB_TAG_SPARSE, MF_ZERO);
      

      CHKERR m_field.add_ents_to_field_by_type(range_surf_slave, MBTRI,
                                               "LAGMULT");
      CHKERR m_field.set_field_order(0, MBTRI, "LAGMULT", order_lambda);
      CHKERR m_field.set_field_order(0, MBEDGE, "LAGMULT", order_lambda);
      CHKERR m_field.set_field_order(0, MBVERTEX, "LAGMULT", 1);
    

    Range range_slave_master_prisms;

    //create prism
    //@todo : Andrei here we need the conforming prism creations

    EntityHandle slave_master_1prism;
    EntityHandle prism_nodes[6];

    Range::iterator tri_it_master = range_surf_master.begin();

    int num_nodes_master;
    const EntityHandle *conn_master = NULL;
    CHKERR m_field.get_moab().get_connectivity(*tri_it_master, conn_master,
                                              num_nodes_master);

    VectorDouble v_coords_master;
    v_coords_master.resize(9, false);
    CHKERR m_field.get_moab().get_coords(conn_master, 3,
                                        &*v_coords_master.data().begin());

    Range::iterator tri_it_slave = range_surf_slave.begin();

    int num_nodes_slave;
    const EntityHandle *conn_slave = NULL;
    CHKERR m_field.get_moab().get_connectivity(*tri_it_slave, conn_slave,
                                              num_nodes_slave);

    VectorDouble v_coords_slave;
    v_coords_slave.resize(9, false);
    CHKERR m_field.get_moab().get_coords(conn_slave, 3,
                                        &*v_coords_slave.data().begin());

    for (int ii = 0; ii != 3; ++ii) {
      prism_nodes[ii] = conn_master[ii];
      prism_nodes[ii+3] = conn_slave[ii];
    }

    CHKERR m_field.get_moab().create_element(MBPRISM, prism_nodes, 6,
                                            slave_master_1prism);

    range_slave_master_prisms.insert(slave_master_1prism);

    // Add these prisim (between master and slave tris) to the mofem database
    EntityHandle meshset_slave_master_prisms;
    CHKERR moab.create_meshset(MESHSET_SET, meshset_slave_master_prisms);

    CHKERR
    moab.add_entities(meshset_slave_master_prisms, range_slave_master_prisms);

    CHKERR m_field.getInterface<BitRefManager>()->setBitRefLevelByDim(
        meshset_slave_master_prisms, 3, bit_level0);
    CHKERR m_field.getInterface<BitRefManager>()->getEntitiesByRefLevel(
        bit_level0, BitRefLevel().set(), meshset_level0);

    CHKERR moab.write_mesh("slave_master_prisms.vtk",
                           &meshset_slave_master_prisms, 1);

    DMType dm_name = "CONTACT_PROB";
    CHKERR DMRegister_MoFEM(dm_name);

    // create dm instance
    DM dm;
    CHKERR DMCreate(PETSC_COMM_WORLD, &dm);
    CHKERR DMSetType(dm, dm_name);

    boost::shared_ptr<SimpleContactProblem> contact_problem;
    contact_problem = boost::shared_ptr<SimpleContactProblem>(
        new SimpleContactProblem(
            m_field,r_value, cn_value));

    // ContactProblemSmallDispNoFriction contact_problem(
    //     m_field, contact_commondata_multi_index, r_value, cn_value);

    // add fields to the global matrix by adding the element
    contact_problem->addContactElement("CONTACT_ELEM", "SPATIAL_POSITION",
                                       "LAGMULT", range_slave_master_prisms);

    // Forces
    boost::shared_ptr<boost::ptr_map<string, NodalForce>> neumann_forces =
        boost::make_shared<boost::ptr_map<string, NodalForce>>();
    // boost::ptr_map<std::string, NodalForce> neumann_forces;
    string fe_name_str = "FORCE_FE";
    // neumann_forces->insert(fe_name_str, new NodalForce(m_field));

    CHKERR m_field.add_finite_element(fe_name_str);

    CHKERR m_field.modify_finite_element_add_field_row(fe_name_str,
                                                       "SPATIAL_POSITION");
    CHKERR m_field.modify_finite_element_add_field_col(fe_name_str,
                                                       "SPATIAL_POSITION");
    CHKERR m_field.modify_finite_element_add_field_data(fe_name_str,
                                                        "SPATIAL_POSITION");

    for (_IT_CUBITMESHSETS_BY_BCDATA_TYPE_FOR_LOOP_(m_field, NODESET | FORCESET,
                                                    it)) {
      Range range_tris, range_vertices;
      
      CHKERR m_field.get_moab().get_entities_by_type(it->meshset, MBVERTEX,
                                                     range_vertices, true);

      CHKERR m_field.add_ents_to_finite_element_by_type(range_vertices,
                                                        MBVERTEX, fe_name_str);
      printf("FORCES TEST !!!! ID %d Size %zu\n", it->getMeshsetId(),
             range_vertices.size());

      printf("Check size %zu\n", range_vertices.size());
    }

    // build field
    CHKERR m_field.build_fields();

    // Projection on "x" field
    {
      Projection10NodeCoordsOnField ent_method(m_field, "SPATIAL_POSITION");
      CHKERR m_field.loop_dofs("SPATIAL_POSITION", ent_method);
    }
    // MESH_NODE_POSITIONS
    {
      Projection10NodeCoordsOnField ent_method(m_field, "MESH_NODE_POSITIONS");
      CHKERR m_field.loop_dofs("MESH_NODE_POSITIONS", ent_method);
    }

    // build finite elemnts
    CHKERR m_field.build_finite_elements();

    // build adjacencies
    CHKERR m_field.build_adjacencies(bit_level0);

    // define problems
    CHKERR m_field.add_problem("CONTACT_PROB");

    // set refinement level for problem
    CHKERR m_field.modify_problem_ref_level_add_bit("CONTACT_PROB", bit_level0);

    // set dm datastruture which created mofem datastructures
    CHKERR DMMoFEMCreateMoFEM(dm, &m_field, dm_name, bit_level0);
    CHKERR DMSetFromOptions(dm);
    CHKERR DMMoFEMSetIsPartitioned(dm, is_partitioned);
    // add elements to dm
    CHKERR DMMoFEMAddElement(dm, "CONTACT_ELEM");
    CHKERR DMMoFEMAddElement(dm, "FORCE_FE");
    CHKERR DMSetUp(dm);

    for (_IT_CUBITMESHSETS_BY_SET_TYPE_FOR_LOOP_(m_field, SIDESET, it)) {

      if (it->getName().compare(0, 5, "Slave") == 0) {

        Range range_tris, range_vertices;
        CHKERR m_field.get_moab().get_entities_by_type(it->meshset, MBTRI,
                                                       range_tris, true);
        CHKERR m_field.get_moab().get_adjacencies(
            range_tris, 0, false, range_vertices, moab::Interface::UNION);

        for (Range::iterator it_vertices = range_vertices.begin();
             it_vertices != range_vertices.end(); it_vertices++) {

          for (DofEntityByNameAndEnt::iterator itt =
                   m_field.get_dofs_by_name_and_ent_begin("SPATIAL_POSITION",
                                                          *it_vertices);
               itt != m_field.get_dofs_by_name_and_ent_end("SPATIAL_POSITION",
                                                           *it_vertices);
               ++itt) {

            auto &dof = **itt;

            EntityHandle ent = dof.getEnt();
            int dof_rank = dof.getDofCoeffIdx();
            VectorDouble3 coords(3);

            CHKERR moab.get_coords(&ent, 1, &coords[0]);

            if (dof_rank == 2 /*&& fabs(coords[2]) <= 1e-6*/) {
              printf("Before U: %e\n", dof.getFieldData());

              switch (test_case_u) {

              case 1:
                dof.getFieldData() = coords[2] - 8.;
                break;
              case 2:
                dof.getFieldData() = coords[2] + 1.;
                break;
              }
              printf("After U : %e\n", dof.getFieldData());
            }
            
          }

        }

      }
    }

    for (_IT_CUBITMESHSETS_BY_SET_TYPE_FOR_LOOP_(m_field, SIDESET, it)) {

      if (it->getName().compare(0, 5, "Slave") == 0) {

        Range range_tris, range_vertices;
        CHKERR m_field.get_moab().get_entities_by_type(it->meshset, MBTRI,
                                                       range_tris, true);
        CHKERR m_field.get_moab().get_adjacencies(
            range_tris, 0, false, range_vertices, moab::Interface::UNION);

        for (Range::iterator it_vertices = range_vertices.begin();
             it_vertices != range_vertices.end(); it_vertices++) {

          for (DofEntityByNameAndEnt::iterator itt =
                   m_field.get_dofs_by_name_and_ent_begin("LAGMULT",
                                                          *it_vertices);
               itt !=
               m_field.get_dofs_by_name_and_ent_end("LAGMULT", *it_vertices);
               ++itt) {

            auto &dof = **itt;

            EntityHandle ent = dof.getEnt();
            int dof_rank = dof.getDofCoeffIdx();
            // VectorDouble3 coords(3);

            // CHKERR moab.get_coords(&ent, 1, &coords[0]);

            // if (dof_rank == 2 /*&& fabs(coords[2]) <= 1e-6*/) {
            printf("Before Lambda: %e\n", dof.getFieldData());

            switch (test_case_lambda) {

            case 1:
              dof.getFieldData() = -2.5;
              break;
            case 2:
              dof.getFieldData() = +2.5;
              break;
            }

            printf("After  Lambda: %e\n", dof.getFieldData());
          }
        }
      }
    }

    Vec x, f;
    CHKERR DMCreateGlobalVector_MoFEM(dm, &x);
    CHKERR VecDuplicate(x, &f);

    CHKERR DMoFEMMeshToLocalVector(dm, x, INSERT_VALUES, SCATTER_FORWARD);


    Mat A, fdA;
    CHKERR DMCreateMatrix_MoFEM(dm, &A);
    CHKERR MatZeroEntries(A);

<<<<<<< HEAD
    contact_problem->setContactOperatorsActiveSet("SPATIAL_POSITION",
                                                  "LAGMULT");
=======
    if (model_number == 0) {
      contact_problem->setContactOperatorsRhsOperators("SPATIAL_POSITION",
                                                       "LAGMULT");

      contact_problem->setContactOperatorsLhsOperators("SPATIAL_POSITION",
                                                       "LAGMULT", A);

      CHKERR DMMoFEMSNESSetFunction(dm, "CONTACT_ELEM",
                                    contact_problem->feRhsSimpleContact.get(),
                                    PETSC_NULL, PETSC_NULL);

      CHKERR DMMoFEMSNESSetJacobian(
          dm, "CONTACT_ELEM", contact_problem->feLhsSimpleContact.get(), NULL, NULL);

    } else if (model_number == 1) {

      // printf("---------Penalty element-----------1\n");
      // contact_problem->setContactPenaltyRhsOperators("SPATIAL_POSITION",
      //                                                "SPATIAL_POSITION");

      // contact_problem->setPenaltyLhsOperatorsSimple(
      //     "SPATIAL_POSITION", "SPATIAL_POSITION", A);

      // CHKERR DMMoFEMSNESSetFunction(dm, "CONTACT_ELEM",
      //                               contact_problem->feRhsSimpleContact.get(),
      //                               PETSC_NULL, PETSC_NULL);
>>>>>>> ad32027d

    contact_problem->setContactOperators("SPATIAL_POSITION", "LAGMULT", A);

    CHKERR DMMoFEMSNESSetFunction(dm, "CONTACT_ELEM",
                                  contact_problem->feRhsSimpleContact.get(),
                                  PETSC_NULL, PETSC_NULL);

    CHKERR DMMoFEMSNESSetJacobian(dm, "CONTACT_ELEM",
                                  contact_problem->feLhsSimpleContact.get(),
                                  NULL, NULL);

    SNES snes;
    CHKERR SNESCreate(PETSC_COMM_WORLD, &snes);
    MoFEM::SnesCtx *snes_ctx;
    CHKERR DMMoFEMGetSnesCtx(dm, &snes_ctx);
    CHKERR SNESSetFunction(snes, f, SnesRhs, snes_ctx);
    CHKERR SNESSetJacobian(snes, A, A, SnesMat, snes_ctx);
    CHKERR SNESSetFromOptions(snes);
    // CHKERR VecView(f, PETSC_VIEWER_STDOUT_WORLD);
    CHKERR SNESSolve(snes, NULL, x);

    CHKERR MatView(A, PETSC_VIEWER_STDOUT_WORLD);

    // if (test_jacobian == PETSC_FALSE) {
    double nrm_A0;
    CHKERR MatNorm(A, NORM_INFINITY, &nrm_A0);

    char testing_options_fd[] = "-snes_fd";
    CHKERR PetscOptionsInsertString(NULL, testing_options_fd);

    CHKERR SNESSetFunction(snes, f, SnesRhs, snes_ctx);
    CHKERR SNESSetJacobian(snes, fdA, fdA, SnesMat, snes_ctx);
    CHKERR SNESSetFromOptions(snes);

    CHKERR SNESSolve(snes, NULL, x);
    CHKERR MatAXPY(A, -1, fdA, SUBSET_NONZERO_PATTERN);

    double nrm_A;
    CHKERR MatNorm(A, NORM_INFINITY, &nrm_A);
    PetscPrintf(PETSC_COMM_WORLD, "Matrix norms %3.4e %3.4e\n", nrm_A,
                nrm_A / nrm_A0);
    nrm_A /= nrm_A0;

    const double tol = 1e-5;
    if (nrm_A > tol) {
      SETERRQ(PETSC_COMM_WORLD, MOFEM_ATOM_TEST_INVALID,
              "Difference between hand-calculated tangent matrix and finite "
              "difference matrix is too big");
    }
    //}

    CHKERR VecDestroy(&x);
    CHKERR VecDestroy(&f);
    CHKERR MatDestroy(&A);
    CHKERR MatDestroy(&fdA);
    CHKERR SNESDestroy(&snes);

    // destroy DM
    CHKERR DMDestroy(&dm);
  }
  CATCH_ERRORS;

  // finish work cleaning memory, getting statistics, etc
  MoFEM::Core::Finalize();

  return 0;
}<|MERGE_RESOLUTION|>--- conflicted
+++ resolved
@@ -210,21 +210,18 @@
     CHKERR m_field.set_field_order(0, MBEDGE, "SPATIAL_POSITION", order);
     CHKERR m_field.set_field_order(0, MBVERTEX, "SPATIAL_POSITION", 1);
 
-
-        CHKERR m_field.add_field("LAGMULT", H1, AINSWORTH_LEGENDRE_BASE, 1,
-                                 MB_TAG_SPARSE, MF_ZERO);
-      
-
-      CHKERR m_field.add_ents_to_field_by_type(range_surf_slave, MBTRI,
-                                               "LAGMULT");
-      CHKERR m_field.set_field_order(0, MBTRI, "LAGMULT", order_lambda);
-      CHKERR m_field.set_field_order(0, MBEDGE, "LAGMULT", order_lambda);
-      CHKERR m_field.set_field_order(0, MBVERTEX, "LAGMULT", 1);
-    
+    CHKERR m_field.add_field("LAGMULT", H1, AINSWORTH_LEGENDRE_BASE, 1,
+                             MB_TAG_SPARSE, MF_ZERO);
+
+    CHKERR m_field.add_ents_to_field_by_type(range_surf_slave, MBTRI,
+                                             "LAGMULT");
+    CHKERR m_field.set_field_order(0, MBTRI, "LAGMULT", order_lambda);
+    CHKERR m_field.set_field_order(0, MBEDGE, "LAGMULT", order_lambda);
+    CHKERR m_field.set_field_order(0, MBVERTEX, "LAGMULT", 1);
 
     Range range_slave_master_prisms;
 
-    //create prism
+    // create prism
     //@todo : Andrei here we need the conforming prism creations
 
     EntityHandle slave_master_1prism;
@@ -235,32 +232,32 @@
     int num_nodes_master;
     const EntityHandle *conn_master = NULL;
     CHKERR m_field.get_moab().get_connectivity(*tri_it_master, conn_master,
-                                              num_nodes_master);
+                                               num_nodes_master);
 
     VectorDouble v_coords_master;
     v_coords_master.resize(9, false);
     CHKERR m_field.get_moab().get_coords(conn_master, 3,
-                                        &*v_coords_master.data().begin());
+                                         &*v_coords_master.data().begin());
 
     Range::iterator tri_it_slave = range_surf_slave.begin();
 
     int num_nodes_slave;
     const EntityHandle *conn_slave = NULL;
     CHKERR m_field.get_moab().get_connectivity(*tri_it_slave, conn_slave,
-                                              num_nodes_slave);
+                                               num_nodes_slave);
 
     VectorDouble v_coords_slave;
     v_coords_slave.resize(9, false);
     CHKERR m_field.get_moab().get_coords(conn_slave, 3,
-                                        &*v_coords_slave.data().begin());
+                                         &*v_coords_slave.data().begin());
 
     for (int ii = 0; ii != 3; ++ii) {
       prism_nodes[ii] = conn_master[ii];
-      prism_nodes[ii+3] = conn_slave[ii];
+      prism_nodes[ii + 3] = conn_slave[ii];
     }
 
     CHKERR m_field.get_moab().create_element(MBPRISM, prism_nodes, 6,
-                                            slave_master_1prism);
+                                             slave_master_1prism);
 
     range_slave_master_prisms.insert(slave_master_1prism);
 
@@ -289,8 +286,7 @@
 
     boost::shared_ptr<SimpleContactProblem> contact_problem;
     contact_problem = boost::shared_ptr<SimpleContactProblem>(
-        new SimpleContactProblem(
-            m_field,r_value, cn_value));
+        new SimpleContactProblem(m_field, r_value, cn_value));
 
     // ContactProblemSmallDispNoFriction contact_problem(
     //     m_field, contact_commondata_multi_index, r_value, cn_value);
@@ -318,7 +314,7 @@
     for (_IT_CUBITMESHSETS_BY_BCDATA_TYPE_FOR_LOOP_(m_field, NODESET | FORCESET,
                                                     it)) {
       Range range_tris, range_vertices;
-      
+
       CHKERR m_field.get_moab().get_entities_by_type(it->meshset, MBVERTEX,
                                                      range_vertices, true);
 
@@ -407,11 +403,8 @@
               }
               printf("After U : %e\n", dof.getFieldData());
             }
-            
           }
-
         }
-
       }
     }
 
@@ -468,42 +461,34 @@
 
     CHKERR DMoFEMMeshToLocalVector(dm, x, INSERT_VALUES, SCATTER_FORWARD);
 
-
     Mat A, fdA;
     CHKERR DMCreateMatrix_MoFEM(dm, &A);
     CHKERR MatZeroEntries(A);
 
-<<<<<<< HEAD
-    contact_problem->setContactOperatorsActiveSet("SPATIAL_POSITION",
-                                                  "LAGMULT");
-=======
-    if (model_number == 0) {
-      contact_problem->setContactOperatorsRhsOperators("SPATIAL_POSITION",
-                                                       "LAGMULT");
-
-      contact_problem->setContactOperatorsLhsOperators("SPATIAL_POSITION",
-                                                       "LAGMULT", A);
-
-      CHKERR DMMoFEMSNESSetFunction(dm, "CONTACT_ELEM",
-                                    contact_problem->feRhsSimpleContact.get(),
-                                    PETSC_NULL, PETSC_NULL);
-
-      CHKERR DMMoFEMSNESSetJacobian(
-          dm, "CONTACT_ELEM", contact_problem->feLhsSimpleContact.get(), NULL, NULL);
-
-    } else if (model_number == 1) {
-
-      // printf("---------Penalty element-----------1\n");
-      // contact_problem->setContactPenaltyRhsOperators("SPATIAL_POSITION",
-      //                                                "SPATIAL_POSITION");
-
-      // contact_problem->setPenaltyLhsOperatorsSimple(
-      //     "SPATIAL_POSITION", "SPATIAL_POSITION", A);
-
-      // CHKERR DMMoFEMSNESSetFunction(dm, "CONTACT_ELEM",
-      //                               contact_problem->feRhsSimpleContact.get(),
-      //                               PETSC_NULL, PETSC_NULL);
->>>>>>> ad32027d
+    contact_problem->setContactOperatorsRhsOperators("SPATIAL_POSITION",
+                                                     "LAGMULT");
+
+    contact_problem->setContactOperatorsLhsOperators("SPATIAL_POSITION",
+                                                     "LAGMULT", A);
+
+    CHKERR DMMoFEMSNESSetFunction(dm, "CONTACT_ELEM",
+                                  contact_problem->feRhsSimpleContact.get(),
+                                  PETSC_NULL, PETSC_NULL);
+
+    CHKERR DMMoFEMSNESSetJacobian(dm, "CONTACT_ELEM",
+                                  contact_problem->feLhsSimpleContact.get(),
+                                  NULL, NULL);
+
+    // printf("---------Penalty element-----------1\n");
+    // contact_problem->setContactPenaltyRhsOperators("SPATIAL_POSITION",
+    //                                                "SPATIAL_POSITION");
+
+    // contact_problem->setPenaltyLhsOperatorsSimple(
+    //     "SPATIAL_POSITION", "SPATIAL_POSITION", A);
+
+    // CHKERR DMMoFEMSNESSetFunction(dm, "CONTACT_ELEM",
+    //                               contact_problem->feRhsSimpleContact.get(),
+    //                               PETSC_NULL, PETSC_NULL);
 
     contact_problem->setContactOperators("SPATIAL_POSITION", "LAGMULT", A);
 
