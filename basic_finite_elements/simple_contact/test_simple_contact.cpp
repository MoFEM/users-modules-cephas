--- conflicted
+++ resolved
@@ -395,12 +395,7 @@
                                                            "LAGMULT", Aij);
     } else {
       contact_problem->setContactOperatorsRhsOperators("SPATIAL_POSITION",
-<<<<<<< HEAD
-                                                       "LAGMULT"/*, "ELASTIC"*/);
-
-=======
                                                        "LAGMULT");
->>>>>>> 45b587d6
       contact_problem->setContactOperatorsLhsOperators("SPATIAL_POSITION",
                                                        "LAGMULT", Aij);
     }
