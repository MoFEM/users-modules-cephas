/**
 * \file free_surface.cpp
 * \example free_surface.cpp
 *
 * Using PipelineManager interface calculate the divergence of base functions,
 * and integral of flux on the boundary. Since the h-div space is used, volume
 * integral and boundary integral should give the same result.
 */

/* This file is part of MoFEM.
 * MoFEM is free software: you can redistribute it and/or modify it under
 * the terms of the GNU Lesser General Public License as published by the
 * Free Software Foundation, either version 3 of the License, or (at your
 * option) any later version.
 *
 * MoFEM is distributed in the hope that it will be useful, but WITHOUT
 * ANY WARRANTY; without even the implied warranty of MERCHANTABILITY or
 * FITNESS FOR A PARTICULAR PURPOSE.  See the GNU Lesser General Public
 * License for more details.
 *
 * You should have received a copy of the GNU Lesser General Public
 * License along with MoFEM. If not, see <http://www.gnu.org/licenses/>. */

#include <MoFEM.hpp>

using namespace MoFEM;

static char help[] = "...\n\n";

#include <BasicFiniteElements.hpp>

extern "C" {
#include <petsc/private/tsimpl.h>
typedef struct {
  PetscReal stage_time;
  PetscReal shift_V;
  PetscReal scale_F;
  Vec X0, Xa, X1;
  Vec V0, Va, V1;
  PetscReal Alpha_m;
  PetscReal Alpha_f;
  PetscReal Gamma;
  PetscInt order;
  Vec vec_sol_prev;
  Vec vec_lte_work;
  TSStepStatus status;
} TS_Alpha;
}

constexpr int BASE_DIM = 1;
constexpr int SPACE_DIM = 2;
constexpr int U_FIELD_DIM = SPACE_DIM;
constexpr CoordinateTypes coord_type =
    CARTESIAN; ///< select coordinate system <CARTESIAN, CYLINDRICAL>;

template <int DIM> struct ElementsAndOps {};

template <> struct ElementsAndOps<2> {
  using DomainEle = PipelineManager::FaceEle;
  using DomianParentEle = FaceElementForcesAndSourcesCoreOnChildParent;
  using DomainEleOp = DomainEle::UserDataOperator;
  using BoundaryEle = PipelineManager::EdgeEle;
  using BoundaryEleOp = BoundaryEle::UserDataOperator;
  using BoundaryParentEle = EdgeElementForcesAndSourcesCoreOnChildParent;
  using PostProcEle = PostProcFaceOnRefinedMesh;
  using PostProcEdgeEle = PostProcEdgeOnRefinedMesh;
};

using DomainEle = ElementsAndOps<SPACE_DIM>::DomainEle;
using DomianParentEle = ElementsAndOps<SPACE_DIM>::DomianParentEle;
using DomainEleOp = DomainEle::UserDataOperator;
using BoundaryEle = ElementsAndOps<SPACE_DIM>::BoundaryEle;
using BoundaryEleOp = BoundaryEle::UserDataOperator;
using BoundaryParentEle = ElementsAndOps<SPACE_DIM>::BoundaryParentEle;

using EntData = EntitiesFieldData::EntData;

using PostProcEle = ElementsAndOps<SPACE_DIM>::PostProcEle;
using PostProcEdgeEle = ElementsAndOps<SPACE_DIM>::PostProcEdgeEle;

using AssemblyDomainEleOp =
    FormsIntegrators<DomainEleOp>::Assembly<PETSC>::OpBase;
using AssemblyBoundaryEleOp =
    FormsIntegrators<BoundaryEleOp>::Assembly<PETSC>::OpBase;

using OpDomainMassU = FormsIntegrators<DomainEleOp>::Assembly<
    PETSC>::BiLinearForm<GAUSS>::OpMass<BASE_DIM, U_FIELD_DIM>;
using OpDomainMassH = FormsIntegrators<DomainEleOp>::Assembly<
    PETSC>::BiLinearForm<GAUSS>::OpMass<BASE_DIM, 1>;
using OpDomainMassP = OpDomainMassH;

using OpDomainSourceU = FormsIntegrators<DomainEleOp>::Assembly<
    PETSC>::LinearForm<GAUSS>::OpSource<BASE_DIM, U_FIELD_DIM>;
using OpDomainSourceH = FormsIntegrators<DomainEleOp>::Assembly<
    PETSC>::LinearForm<GAUSS>::OpSource<BASE_DIM, 1>;

using OpBaseTimesScalarField = FormsIntegrators<DomainEleOp>::Assembly<
    PETSC>::LinearForm<GAUSS>::OpBaseTimesScalarField<1, 1>;

using OpMixScalarTimesDiv = FormsIntegrators<DomainEleOp>::Assembly<
    PETSC>::BiLinearForm<GAUSS>::OpMixScalarTimesDiv<SPACE_DIM, coord_type>;

FTensor::Index<'i', SPACE_DIM> i;
FTensor::Index<'j', SPACE_DIM> j;
FTensor::Index<'k', SPACE_DIM> k;
FTensor::Index<'l', SPACE_DIM> l;

constexpr auto t_kd = FTensor::Kronecker_Delta_symmetric<int>();

// mesh refinement
static constexpr int max_nb_levels = 2;
static constexpr int bit_shift = 10;

auto exe_test_hook = [](FEMethod *fe_ptr) {
  return fe_ptr->numeredEntFiniteElementPtr->getBitRefLevel().test(
      bit_shift + max_nb_levels);
};

constexpr int order = 4; ///< approximation order

// Physical parameters
constexpr double a0 = 0.98;
constexpr double rho_m = 0.998;
constexpr double mu_m = 0.0101;
constexpr double rho_p = 0.0012;
constexpr double mu_p = 0.000182;
constexpr double lambda = 7.4;
constexpr double W = 0.25;

template <int T> constexpr int powof2() {
  if constexpr (T == 0)
    return 1;
  else
    return powof2<T - 1>() * 2;
};

// Model parameters
constexpr double h = 0.025 / powof2<max_nb_levels>(); // mesh size
constexpr double eta = h;
constexpr double eta2 = eta * eta;

// Numerical parameteres
constexpr double md = 1e-2;
constexpr double eps = 1e-12;
constexpr double tol = std::numeric_limits<float>::epsilon();

constexpr double rho_ave = (rho_p + rho_m) / 2;
constexpr double rho_diff = (rho_p - rho_m) / 2;
constexpr double mu_ave = (mu_p + mu_m) / 2;
constexpr double mu_diff = (mu_p - mu_m) / 2;

const double kappa = (3. / (4. * std::sqrt(2. * W))) * (lambda / eta);

auto integration_rule = [](int, int, int) { return 2 * order; };

auto cylindrical = [](const double r) {
  // When we move to C++17 add if constexpr()
  if constexpr (coord_type == CYLINDRICAL)
    return 2 * M_PI * r;
  else
    return 1.;
};

auto my_max = [](const double x) { return (x - 1 + std::abs(x + 1)) / 2; };
auto my_min = [](const double x) { return (x + 1 - std::abs(x - 1)) / 2; };
auto cut_off = [](const double h) { return my_max(my_min(h)); };
auto d_cut_off = [](const double h) {
  if (h >= -1 && h < 1)
    return 1.;
  else
    return 0.;
};

auto phase_function = [](const double h, const double diff, const double ave) {
  return diff * cut_off(h) + ave;
};

auto d_phase_function_h = [](const double h, const double diff) {
  return diff * d_cut_off(h);
};

auto get_f = [](const double h) { return 4 * W * h * (h * h - 1); };
auto get_f_dh = [](const double h) { return 4 * W * (3 * h * h - 1); };

auto get_M0 = [](auto h) { return md; };
auto get_M0_dh = [](auto h) { return 0; };

auto get_M2 = [](auto h_tmp) {
  const double h = cut_off(h_tmp);
  return md * (1 - h * h);
};

auto get_M2_dh = [](auto h_tmp) {
  const double h = cut_off(h_tmp);
  return -md * 2 * h * d_cut_off(h_tmp);
};

auto get_M3 = [](auto h_tmp) {
  const double h = cut_off(h_tmp);
  const double h2 = h * h;
  const double h3 = h2 * h;
  if (h >= 0)
    return md * (2 * h3 - 3 * h2 + 1);
  else
    return md * (-2 * h3 - 3 * h2 + 1);
};

auto get_M3_dh = [](auto h_tmp) {
  const double h = cut_off(h_tmp);
  if (h >= 0)
    return md * (6 * h * (h - 1)) * d_cut_off(h_tmp);
  else
    return md * (-6 * h * (h + 1)) * d_cut_off(h_tmp);
};

auto get_M = [](auto h) { return get_M0(h); };
auto get_M_dh = [](auto h) { return get_M0_dh(h); };

auto get_D = [](const double A) {
  FTensor::Ddg<double, SPACE_DIM, SPACE_DIM> t_D;
  t_D(i, j, k, l) = A * ((t_kd(i, k) ^ t_kd(j, l)) / 4.);
  return t_D;
};

auto kernel_oscillation = [](double r, double y, double) {
  constexpr int n = 3;
  constexpr double R = 0.0125;
  constexpr double A = R * 0.2;
  const double theta = atan2(r, y);
  const double w = R + A * cos(n * theta);
  const double d = std::sqrt(r * r + y * y);
  return tanh((w - d) / (eta * std::sqrt(2)));
};

auto kernel_eye = [](double r, double y, double) {
  constexpr double y0 = 0.5;
  constexpr double R = 0.4;
  y -= y0;
  const double d = std::sqrt(r * r + y * y);
  return tanh((R - d) / (eta * std::sqrt(2)));
};

auto init_h = [](double r, double y, double theta) {
  return kernel_eye(r, y, theta);
};

auto bit = [](auto b) { return BitRefLevel().set(b); };
auto marker = [](auto b) { return BitRefLevel().set(BITREFLEVEL_SIZE - b); };

auto save_range = [](moab::Interface &moab, const std::string name,
                     const Range r) {
  MoFEMFunctionBegin;
  EntityHandle out_meshset;
  CHKERR moab.create_meshset(MESHSET_SET, out_meshset);
  CHKERR moab.add_entities(out_meshset, r);
  CHKERR moab.write_file(name.c_str(), "VTK", "", &out_meshset, 1);
  CHKERR moab.delete_entities(&out_meshset, 1);
  MoFEMFunctionReturn(0);
};

auto get_dofs_ents = [](auto dm) {
  auto prb_ptr = getProblemPtr(dm);
  std::vector<EntityHandle> ents_vec;
  ents_vec.reserve(prb_ptr->numeredRowDofsPtr->size());
  for (auto dof : *prb_ptr->numeredRowDofsPtr) {
    ents_vec.push_back(dof->getEnt());
  }
  std::sort(ents_vec.begin(), ents_vec.end());
  auto it = std::unique(ents_vec.begin(), ents_vec.end());
  Range r;
  r.insert_list(ents_vec.begin(), it);
  return r;
};

template <typename PARENT> struct ExtractParentType { using Prent = PARENT; };

/**
 * @brief set levels of projection operators, which project field data from
 * parent entities, to child, up to to level, i.e. last mesh refinement.
 *
 */
template <typename ELE, typename PARENT>
MoFEMErrorCode
set_parent_dofs(MoFEM::Interface &m_field, boost::shared_ptr<ELE> &fe_top,
                ForcesAndSourcesCore::UserDataOperator::OpType op,
                ExtractParentType<PARENT>, std::string field_name = string()) {
  MoFEMFunctionBegin;

  using OpType = ForcesAndSourcesCore::UserDataOperator::OpType;

  auto jac_ptr = boost::make_shared<MatrixDouble>();
  auto inv_jac_ptr = boost::make_shared<MatrixDouble>();
  auto det_ptr = boost::make_shared<VectorDouble>();

  BitRefLevel bit_marker(0);
  for(auto l = 0; l<=max_nb_levels;++l )
    bit_marker |= bit(bit_shift + l);

  boost::function<void(boost::shared_ptr<ForcesAndSourcesCore>, int)>
      add_parent_level =
          [&](boost::shared_ptr<ForcesAndSourcesCore> parent_fe_pt, int level) {
            if (level > 0) {

              auto fe_ptr_current =
                  boost::shared_ptr<ForcesAndSourcesCore>(new PARENT(m_field));

              if (op == OpType::OPSPACE) {
                if (typeid(PARENT) == typeid(DomianParentEle)) {
                  fe_ptr_current->getOpPtrVector().push_back(
                      new OpCalculateHOJacForFace(jac_ptr));
                  fe_ptr_current->getOpPtrVector().push_back(
                      new OpInvertMatrix<2>(jac_ptr, det_ptr, inv_jac_ptr));
                  fe_ptr_current->getOpPtrVector().push_back(
                      new OpSetInvJacH1ForFace(inv_jac_ptr));
                }
              }

              add_parent_level(
                  boost::dynamic_pointer_cast<ForcesAndSourcesCore>(
                      fe_ptr_current),
                  level - 1);

              if (op == OpType::OPSPACE) {

                parent_fe_pt->getOpPtrVector().push_back(

                    new OpAddParentEntData(

                        H1, OpType::OPSPACE, fe_ptr_current,

                        BitRefLevel().set(), bit(0).flip(),

                        bit_marker, BitRefLevel().set(),

                        QUIET, Sev::noisy));

              } else {

                parent_fe_pt->getOpPtrVector().push_back(

                    new OpAddParentEntData(

                        field_name, op, fe_ptr_current,

                        BitRefLevel().set(), bit(0).flip(),

                        bit_marker, BitRefLevel().set(),

                        QUIET, Sev::noisy));
              }
            }
          };

  add_parent_level(boost::dynamic_pointer_cast<ForcesAndSourcesCore>(fe_top),
                   max_nb_levels);

  MoFEMFunctionReturn(0);
};

#include <FreeSurfaceOps.hpp>
using namespace FreeSurfaceOps;

struct FreeSurface {

  FreeSurface(MoFEM::Interface &m_field) : mField(m_field) {}

  MoFEMErrorCode runProblem();

  MoFEMErrorCode makeRefProblem();

  MoFEM::Interface &mField;

  struct AlphaData : EntityStorage {
    int localPetscIdx;
  };

  boost::shared_ptr<std::vector<AlphaData>> dofsIndices;

private:
  MoFEMErrorCode readMesh();
  MoFEMErrorCode setupProblem();
  MoFEMErrorCode boundaryCondition();
  MoFEMErrorCode assembleSystem();
  MoFEMErrorCode solveSystem();

  boost::shared_ptr<FEMethod> domianLhsFEPtr;

  Range findEntitiesCrossedByPhaseInterface();
  Range getBitSkin(BitRefLevel bit, BitRefLevel mask);
  Range findEntitiesOnNextLevel(const Range &ents);

  MoFEMErrorCode setBitLevels();

  Range bodySkinBit0;
  Range bodySkinBitAll;
};

//! [Run programme]
MoFEMErrorCode FreeSurface::runProblem() {
  MoFEMFunctionBegin;
  CHKERR readMesh();
  CHKERR setupProblem();
  CHKERR boundaryCondition();
  CHKERR assembleSystem();
  CHKERR solveSystem();
  MoFEMFunctionReturn(0);
}
//! [Run programme]

//! [Read mesh]
MoFEMErrorCode FreeSurface::readMesh() {
  MoFEMFunctionBegin;

  auto simple = mField.getInterface<Simple>();
  simple->getBitRefLevel().reset();

  CHKERR simple->getOptions();
  CHKERR simple->loadFile();

  simple->getBitRefLevel() = bit(0);

  auto add_boundary_entities = [&]() {
    MoFEMFunctionBegin;
    bodySkinBit0 = getBitSkin(bit(0), BitRefLevel().set());
    bodySkinBitAll = bodySkinBit0;
    for (auto l = 0; l != max_nb_levels; ++l)
      CHKERR mField.getInterface<BitRefManager>()->updateRangeByChildren(
          bodySkinBitAll, bodySkinBitAll);

    EntityHandle &boundary_meshset = simple->getBoundaryMeshSet();
    CHKERR mField.get_moab().clear_meshset(&boundary_meshset, 1);
    CHKERR mField.get_moab().add_entities(boundary_meshset, bodySkinBitAll);
    Range conn;
    CHKERR mField.get_moab().get_connectivity(
        bodySkinBitAll.subset_by_dimension(1), conn, true);
    CHKERR mField.get_moab().add_entities(boundary_meshset, conn);
    MoFEMFunctionReturn(0);
  };

  CHKERR add_boundary_entities();

#ifndef NDEBUG
  Range bdy_ents;
  CHKERR mField.get_moab().get_entities_by_handle(simple->getBoundaryMeshSet(),
                                                  bdy_ents);
  CHKERR mField.getInterface<BitRefManager>()->filterEntitiesByRefLevel(
      bit(max_nb_levels), BitRefLevel().set(), bdy_ents);
  CHKERR save_range(mField.get_moab(),
                    boost::lexical_cast<std::string>(mField.get_comm_rank()) +
                        "_bdy_ents.vtk",
                    bdy_ents);
#endif

  MoFEMFunctionReturn(0);
}
//! [Read mesh]

//! [Set up problem]
MoFEMErrorCode FreeSurface::setupProblem() {
  MoFEMFunctionBegin;

  auto simple = mField.getInterface<Simple>();

  // Fields on domain

  // Velocity field
  CHKERR simple->addDomainField("U", H1, AINSWORTH_LEGENDRE_BASE, U_FIELD_DIM);
  // Pressure field
  CHKERR simple->addDomainField("P", H1, AINSWORTH_LEGENDRE_BASE, 1);
  // Order/phase fild
  CHKERR simple->addDomainField("H", H1, AINSWORTH_LEGENDRE_BASE, 1);
  // Chemical potential
  CHKERR simple->addDomainField("G", H1, AINSWORTH_LEGENDRE_BASE, 1);

  // Field on boundary
  CHKERR simple->addBoundaryField("U", H1, AINSWORTH_LEGENDRE_BASE,
                                  U_FIELD_DIM);
  CHKERR simple->addBoundaryField("H", H1, AINSWORTH_LEGENDRE_BASE, 1);
  // Lagrange multiplier which constrains slip conditions
  CHKERR simple->addBoundaryField("L", H1, AINSWORTH_LEGENDRE_BASE, 1);

  CHKERR simple->setFieldOrder("U", order);
  CHKERR simple->setFieldOrder("P", order - 1);
  CHKERR simple->setFieldOrder("H", order);
  CHKERR simple->setFieldOrder("G", order);
  CHKERR simple->setFieldOrder("L", order);

  // Simple interface will resolve adjacency to DOFs of parent of the
  // element. Using that information MAtrixManager  allocate appropriately
  // size of matrix.
  simple->getParentAdjacencies() = true;
  CHKERR simple->setUp();

  MoFEMFunctionReturn(0);
}
//! [Set up problem]

//! [Boundary condition]
MoFEMErrorCode FreeSurface::boundaryCondition() {
  MoFEMFunctionBegin;

  auto simple = mField.getInterface<Simple>();
  auto pipeline_mng = mField.getInterface<PipelineManager>();
  auto bc_mng = mField.getInterface<BcManager>();
  auto dm = simple->getDM();

  auto h_ptr = boost::make_shared<VectorDouble>();
  auto grad_h_ptr = boost::make_shared<MatrixDouble>();
  auto g_ptr = boost::make_shared<VectorDouble>();
  auto grad_g_ptr = boost::make_shared<MatrixDouble>();

  auto set_generic = [&](auto &pipeline, auto &fe) {
    auto det_ptr = boost::make_shared<VectorDouble>();
    auto jac_ptr = boost::make_shared<MatrixDouble>();
    auto inv_jac_ptr = boost::make_shared<MatrixDouble>();
    pipeline.push_back(new OpCalculateHOJacForFace(jac_ptr));
    pipeline.push_back(
        new OpInvertMatrix<SPACE_DIM>(jac_ptr, det_ptr, inv_jac_ptr));
    pipeline.push_back(new OpSetInvJacH1ForFace(inv_jac_ptr));

    CHKERR set_parent_dofs(mField, fe, DomainEleOp::OPSPACE,
                           ExtractParentType<DomianParentEle>(), std::string());
    CHKERR set_parent_dofs(mField, fe, DomainEleOp::OPROW,
                           ExtractParentType<DomianParentEle>(), "H");

    pipeline.push_back(new OpCalculateScalarFieldValues("H", h_ptr));
    pipeline.push_back(
        new OpCalculateScalarFieldGradient<SPACE_DIM>("H", grad_h_ptr));

    CHKERR set_parent_dofs(mField, fe, DomainEleOp::OPROW,
                           ExtractParentType<DomianParentEle>(), "G");
    pipeline.push_back(new OpCalculateScalarFieldValues("G", g_ptr));
    pipeline.push_back(
        new OpCalculateScalarFieldGradient<SPACE_DIM>("G", grad_g_ptr));
  };

  auto post_proc = [&](auto b) {
    MoFEMFunctionBegin;
    auto post_proc_fe = boost::make_shared<PostProcEle>(mField);
    post_proc_fe->generateReferenceElementMesh();

    post_proc_fe->exeTestHook = [&](FEMethod *fe_ptr) {
      return fe_ptr->numeredEntFiniteElementPtr->getBitRefLevel().test(b);
    };

    set_generic(post_proc_fe->getOpPtrVector(), post_proc_fe);

    post_proc_fe->getOpPtrVector().push_back(

        new OpPostProcMap<2, 2>(
            post_proc_fe->postProcMesh, post_proc_fe->mapGaussPts,

            OpPostProcMap<2, 2>::DataMapVec{{"H", h_ptr}, {"G", g_ptr}},

            OpPostProcMap<2, 2>::DataMapMat{{"GRAD_H", grad_h_ptr},
                                            {"GRAD_G", grad_g_ptr}},

            OpPostProcMap<2, 2>::DataMapMat{}

            )

    );

    CHKERR DMoFEMLoopFiniteElements(dm, "dFE", post_proc_fe);
    CHKERR post_proc_fe->writeFile("out_init.h5m");

    MoFEMFunctionReturn(0);
  };

  auto solve_init = [&](auto b) {
    MoFEMFunctionBegin;

    auto set_domain_rhs = [&](auto &pipeline, auto &fe) {
      set_generic(pipeline, fe);
      CHKERR set_parent_dofs(mField, fe, DomainEleOp::OPROW,
                             ExtractParentType<DomianParentEle>(), "H");
      pipeline.push_back(new OpRhsH<true>("H", nullptr, nullptr, h_ptr,
                                          grad_h_ptr, grad_g_ptr));
      CHKERR set_parent_dofs(mField, fe, DomainEleOp::OPROW,
                             ExtractParentType<DomianParentEle>(), "G");
      pipeline.push_back(new OpRhsG<true>("G", h_ptr, grad_h_ptr, g_ptr));
    };

    auto set_domain_lhs = [&](auto &pipeline, auto &fe) {
      set_generic(pipeline, fe);
      CHKERR set_parent_dofs(mField, fe, DomainEleOp::OPROW,
                             ExtractParentType<DomianParentEle>(), "H");
      CHKERR set_parent_dofs(mField, fe, DomainEleOp::OPCOL,
                             ExtractParentType<DomianParentEle>(), "H");
      pipeline.push_back(new OpLhsH_dH<true>("H", nullptr, h_ptr, grad_g_ptr));
      CHKERR set_parent_dofs(mField, fe, DomainEleOp::OPCOL,
                             ExtractParentType<DomianParentEle>(), "G");
      pipeline.push_back(new OpLhsH_dG<true>("H", "G", h_ptr));
      CHKERR set_parent_dofs(mField, fe, DomainEleOp::OPROW,
                             ExtractParentType<DomianParentEle>(), "G");
      pipeline.push_back(new OpLhsG_dG("G"));
      CHKERR set_parent_dofs(mField, fe, DomainEleOp::OPCOL,
                             ExtractParentType<DomianParentEle>(), "H");
      pipeline.push_back(new OpLhsG_dH<true>("G", "H", h_ptr));
    };

    auto create_subdm = [&]() {
      DM subdm;
      CHKERR DMCreate(mField.get_comm(), &subdm);
      CHKERR DMSetType(subdm, "DMMOFEM");
      CHKERR DMMoFEMCreateSubDM(subdm, dm, "SUB");
      CHKERR DMMoFEMAddElement(subdm, simple->getDomainFEName().c_str());
      CHKERR DMMoFEMSetSquareProblem(subdm, PETSC_TRUE);
      CHKERR DMMoFEMSetDestroyProblem(subdm, PETSC_TRUE);
      CHKERR DMMoFEMAddSubFieldRow(subdm, "H");
      CHKERR DMMoFEMAddSubFieldRow(subdm, "G");
      CHKERR DMMoFEMAddSubFieldCol(subdm, "H");
      CHKERR DMMoFEMAddSubFieldCol(subdm, "G");
      CHKERR DMSetUp(subdm);
      return SmartPetscObj<DM>(subdm);
    };

    auto subdm = create_subdm();

    auto prb_ents = get_dofs_ents(subdm);

    pipeline_mng->getDomainRhsFE().reset();
    pipeline_mng->getDomainLhsFE().reset();
    CHKERR pipeline_mng->setDomainRhsIntegrationRule(integration_rule);
    CHKERR pipeline_mng->setDomainLhsIntegrationRule(integration_rule);

    auto exe_test_hook = [&](FEMethod *fe_ptr) {
      return fe_ptr->numeredEntFiniteElementPtr->getBitRefLevel().test(b);
    };
    pipeline_mng->getDomainRhsFE()->exeTestHook = exe_test_hook;
    pipeline_mng->getDomainLhsFE()->exeTestHook = exe_test_hook;

    set_domain_rhs(pipeline_mng->getOpDomainRhsPipeline(),
                   pipeline_mng->getDomainRhsFE());
    set_domain_lhs(pipeline_mng->getOpDomainLhsPipeline(),
                   pipeline_mng->getDomainLhsFE());

    auto D = smartCreateDMVector(subdm);
    auto snes = pipeline_mng->createSNES(subdm);

    auto set_section_monitor = [&](auto solver) {
      MoFEMFunctionBegin;
      PetscViewerAndFormat *vf;
      CHKERR PetscViewerAndFormatCreate(PETSC_VIEWER_STDOUT_WORLD,
                                        PETSC_VIEWER_DEFAULT, &vf);
      CHKERR SNESMonitorSet(
          solver,
          (MoFEMErrorCode(*)(SNES, PetscInt, PetscReal,
                             void *))SNESMonitorFields,
          vf, (MoFEMErrorCode(*)(void **))PetscViewerAndFormatDestroy);
      auto section = mField.getInterface<ISManager>()->sectionCreate("SUB");
      PetscInt num_fields;
      CHKERR PetscSectionGetNumFields(section, &num_fields);
      for (int f = 0; f < num_fields; ++f) {
        const char *field_name;
        CHKERR PetscSectionGetFieldName(section, f, &field_name);
        MOFEM_LOG("FS", Sev::inform)
            << "Field " << f << " " << std::string(field_name);
      }
      MoFEMFunctionReturn(0);
    };

    CHKERR set_section_monitor(snes);

    CHKERR SNESSetFromOptions(snes);
    CHKERR SNESSolve(snes, PETSC_NULL, D);

    CHKERR VecGhostUpdateBegin(D, INSERT_VALUES, SCATTER_FORWARD);
    CHKERR VecGhostUpdateEnd(D, INSERT_VALUES, SCATTER_FORWARD);
    CHKERR DMoFEMMeshToLocalVector(subdm, D, INSERT_VALUES, SCATTER_REVERSE);

    MoFEMFunctionReturn(0);
  };

  CHKERR solve_init(0);
  CHKERR post_proc(0);

  CHKERR makeRefProblem();

  CHKERR solve_init(bit_shift + max_nb_levels);
  CHKERR post_proc(bit_shift + max_nb_levels);

  // Clear pipelines
  pipeline_mng->getOpDomainRhsPipeline().clear();
  pipeline_mng->getOpDomainLhsPipeline().clear();

  MoFEMFunctionReturn(0);
}
//! [Boundary condition]

//! [Push operators to pipeline]
MoFEMErrorCode FreeSurface::assembleSystem() {
  MoFEMFunctionBegin;

  auto dot_u_ptr = boost::make_shared<MatrixDouble>();
  auto u_ptr = boost::make_shared<MatrixDouble>();
  auto grad_u_ptr = boost::make_shared<MatrixDouble>();
  auto dot_h_ptr = boost::make_shared<VectorDouble>();
  auto h_ptr = boost::make_shared<VectorDouble>();
  auto grad_h_ptr = boost::make_shared<MatrixDouble>();
  auto g_ptr = boost::make_shared<VectorDouble>();
  auto grad_g_ptr = boost::make_shared<MatrixDouble>();
  auto lambda_ptr = boost::make_shared<VectorDouble>();
  auto p_ptr = boost::make_shared<VectorDouble>();
  auto div_u_ptr = boost::make_shared<VectorDouble>();

  // Push element from reference configuration to current configuration in 3d
  // space
  auto set_domain_general = [&](auto &pipeline, auto &fe) {
    auto det_ptr = boost::make_shared<VectorDouble>();
    auto jac_ptr = boost::make_shared<MatrixDouble>();
    auto inv_jac_ptr = boost::make_shared<MatrixDouble>();
    pipeline.push_back(new OpSetHOWeightsOnFace());
    pipeline.push_back(new OpCalculateHOJacForFace(jac_ptr));
    pipeline.push_back(
        new OpInvertMatrix<SPACE_DIM>(jac_ptr, det_ptr, inv_jac_ptr));
    pipeline.push_back(new OpSetInvJacH1ForFace(inv_jac_ptr));

    CHKERR set_parent_dofs(mField, fe, DomainEleOp::OPSPACE,
                           ExtractParentType<DomianParentEle>(), std::string());

    CHKERR set_parent_dofs(mField, fe, DomainEleOp::OPROW,
                           ExtractParentType<DomianParentEle>(), "U");
    pipeline.push_back(
        new OpCalculateVectorFieldValuesDot<U_FIELD_DIM>("U", dot_u_ptr));
    pipeline.push_back(
        new OpCalculateVectorFieldValues<U_FIELD_DIM>("U", u_ptr));
    pipeline.push_back(
        new OpCalculateVectorFieldGradient<U_FIELD_DIM, SPACE_DIM>("U",
                                                                   grad_u_ptr));
    pipeline.push_back(
        new OpCalculateDivergenceVectorFieldValues<SPACE_DIM, coord_type>(
            "U", div_u_ptr));

    CHKERR set_parent_dofs(mField, fe, DomainEleOp::OPROW,
                           ExtractParentType<DomianParentEle>(), "H");
    pipeline.push_back(new OpCalculateScalarFieldValuesDot("H", dot_h_ptr));
    pipeline.push_back(new OpCalculateScalarFieldValues("H", h_ptr));
    pipeline.push_back(
        new OpCalculateScalarFieldGradient<SPACE_DIM>("H", grad_h_ptr));

    CHKERR set_parent_dofs(mField, fe, DomainEleOp::OPROW,
                           ExtractParentType<DomianParentEle>(), "G");
    pipeline.push_back(new OpCalculateScalarFieldValues("G", g_ptr));
    pipeline.push_back(
        new OpCalculateScalarFieldGradient<SPACE_DIM>("G", grad_g_ptr));

    CHKERR set_parent_dofs(mField, fe, DomainEleOp::OPROW,
                           ExtractParentType<DomianParentEle>(), "P");
    pipeline.push_back(new OpCalculateScalarFieldValues("P", p_ptr));
  };

  auto set_domain_rhs = [&](auto &pipeline, auto &fe) {
    set_domain_general(pipeline, fe);
    CHKERR set_parent_dofs(mField, fe, DomainEleOp::OPROW,
                           ExtractParentType<DomianParentEle>(), "U");
    pipeline.push_back(new OpRhsU("U", dot_u_ptr, u_ptr, grad_u_ptr, h_ptr,
                                  grad_h_ptr, g_ptr, p_ptr));
    CHKERR set_parent_dofs(mField, fe, DomainEleOp::OPROW,
                           ExtractParentType<DomianParentEle>(), "H");
    pipeline.push_back(new OpRhsH<false>("H", u_ptr, dot_h_ptr, h_ptr,
                                         grad_h_ptr, grad_g_ptr));
    CHKERR set_parent_dofs(mField, fe, DomainEleOp::OPROW,
                           ExtractParentType<DomianParentEle>(), "G");
    pipeline.push_back(new OpRhsG<false>("G", h_ptr, grad_h_ptr, g_ptr));
    CHKERR set_parent_dofs(mField, fe, DomainEleOp::OPROW,
                           ExtractParentType<DomianParentEle>(), "P");
    pipeline.push_back(new OpBaseTimesScalarField(
        "P", div_u_ptr, [](const double r, const double, const double) {
          return cylindrical(r);
        }));
    pipeline.push_back(new OpBaseTimesScalarField(
        "P", p_ptr, [](const double r, const double, const double) {
          return eps * cylindrical(r);
        }));
  };

  auto set_domain_lhs = [&](auto &pipeline, auto &fe) {
    set_domain_general(pipeline, fe);
    CHKERR set_parent_dofs(mField, fe, DomainEleOp::OPROW,
                           ExtractParentType<DomianParentEle>(), "U");
    CHKERR set_parent_dofs(mField, fe, DomainEleOp::OPCOL,
                           ExtractParentType<DomianParentEle>(), "U");
    pipeline.push_back(new OpLhsU_dU("U", u_ptr, grad_u_ptr, h_ptr));
    CHKERR set_parent_dofs(mField, fe, DomainEleOp::OPCOL,
                           ExtractParentType<DomianParentEle>(), "H");
    pipeline.push_back(
        new OpLhsU_dH("U", "H", dot_u_ptr, u_ptr, grad_u_ptr, h_ptr, g_ptr));
    CHKERR set_parent_dofs(mField, fe, DomainEleOp::OPCOL,
                           ExtractParentType<DomianParentEle>(), "G");
    pipeline.push_back(new OpLhsU_dG("U", "G", grad_h_ptr));

    CHKERR set_parent_dofs(mField, fe, DomainEleOp::OPROW,
                           ExtractParentType<DomianParentEle>(), "H");
    CHKERR set_parent_dofs(mField, fe, DomainEleOp::OPCOL,
                           ExtractParentType<DomianParentEle>(), "U");
    pipeline.push_back(new OpLhsH_dU("H", "U", grad_h_ptr));
    CHKERR set_parent_dofs(mField, fe, DomainEleOp::OPCOL,
                           ExtractParentType<DomianParentEle>(), "H");
    pipeline.push_back(new OpLhsH_dH<false>("H", u_ptr, h_ptr, grad_g_ptr));
    CHKERR set_parent_dofs(mField, fe, DomainEleOp::OPCOL,
                           ExtractParentType<DomianParentEle>(), "G");
    pipeline.push_back(new OpLhsH_dG<false>("H", "G", h_ptr));

    CHKERR set_parent_dofs(mField, fe, DomainEleOp::OPROW,
                           ExtractParentType<DomianParentEle>(), "G");
    CHKERR set_parent_dofs(mField, fe, DomainEleOp::OPCOL,
                           ExtractParentType<DomianParentEle>(), "H");
    pipeline.push_back(new OpLhsG_dH<false>("G", "H", h_ptr));
    CHKERR set_parent_dofs(mField, fe, DomainEleOp::OPCOL,
                           ExtractParentType<DomianParentEle>(), "G");
    pipeline.push_back(new OpLhsG_dG("G"));

    CHKERR set_parent_dofs(mField, fe, DomainEleOp::OPROW,
                           ExtractParentType<DomianParentEle>(), "P");
    CHKERR set_parent_dofs(mField, fe, DomainEleOp::OPCOL,
                           ExtractParentType<DomianParentEle>(), "U");
    pipeline.push_back(new OpMixScalarTimesDiv(
        "P", "U",
        [](const double r, const double, const double) {
          return cylindrical(r);
        },
        true, false));
    CHKERR set_parent_dofs(mField, fe, DomainEleOp::OPCOL,
                           ExtractParentType<DomianParentEle>(), "P");
    pipeline.push_back(
        new OpDomainMassP("P", "P", [](double r, double, double) {
          return eps * cylindrical(r);
        }));
  };

  auto set_boundary_rhs = [&](auto &pipeline, auto &fe) {
    CHKERR set_parent_dofs(mField, fe, BoundaryEleOp::OPSPACE,
                           ExtractParentType<BoundaryParentEle>(),
                           std::string());

    CHKERR set_parent_dofs(mField, fe, BoundaryEleOp::OPROW,
                           ExtractParentType<BoundaryParentEle>(), "U");
    pipeline.push_back(
        new OpCalculateVectorFieldValues<U_FIELD_DIM>("U", u_ptr));
    CHKERR set_parent_dofs(mField, fe, BoundaryEleOp::OPROW,
                           ExtractParentType<BoundaryParentEle>(), "L");
    pipeline.push_back(new OpCalculateScalarFieldValues("L", lambda_ptr));
    pipeline.push_back(new OpNormalConstrainRhs("L", u_ptr));
    CHKERR set_parent_dofs(mField, fe, BoundaryEleOp::OPROW,
                           ExtractParentType<BoundaryParentEle>(), "U");
    pipeline.push_back(new OpNormalForceRhs("U", lambda_ptr));
  };

  auto set_boundary_lhs = [&](auto &pipeline, auto &fe) {
    CHKERR set_parent_dofs(mField, fe, BoundaryEleOp::OPSPACE,
                           ExtractParentType<BoundaryParentEle>(),
                           std::string());
    CHKERR set_parent_dofs(mField, fe, BoundaryEleOp::OPROW,
                           ExtractParentType<BoundaryParentEle>(), "L");
    CHKERR set_parent_dofs(mField, fe, BoundaryEleOp::OPCOL,
                           ExtractParentType<BoundaryParentEle>(), "U");
    pipeline.push_back(new OpNormalConstrainLhs("L", "U"));
  };

  auto *pipeline_mng = mField.getInterface<PipelineManager>();

  CHKERR pipeline_mng->setDomainRhsIntegrationRule(integration_rule);
  CHKERR pipeline_mng->setDomainLhsIntegrationRule(integration_rule);

  pipeline_mng->getDomainRhsFE()->exeTestHook = exe_test_hook;
  pipeline_mng->getDomainLhsFE()->exeTestHook = exe_test_hook;

  CHKERR pipeline_mng->setBoundaryRhsIntegrationRule(integration_rule);
  CHKERR pipeline_mng->setBoundaryLhsIntegrationRule(integration_rule);

  pipeline_mng->getBoundaryRhsFE()->exeTestHook = exe_test_hook;
  pipeline_mng->getBoundaryLhsFE()->exeTestHook = exe_test_hook;

  set_domain_rhs(pipeline_mng->getOpDomainRhsPipeline(),
                 pipeline_mng->getDomainRhsFE());
  set_domain_lhs(pipeline_mng->getOpDomainLhsPipeline(),
                 pipeline_mng->getDomainLhsFE());

  set_boundary_rhs(pipeline_mng->getOpBoundaryRhsPipeline(),
                   pipeline_mng->getBoundaryRhsFE());
  set_boundary_lhs(pipeline_mng->getOpBoundaryLhsPipeline(),
                   pipeline_mng->getBoundaryLhsFE());

  domianLhsFEPtr = pipeline_mng->getDomainLhsFE();

  MoFEMFunctionReturn(0);
}
//! [Push operators to pipeline]

/**
 * @brief Monitor solution
 *
 * This functions is called by TS solver at the end of each step. It is used
 * to output results to the hard drive.
 */
struct Monitor : public FEMethod {
  Monitor(
      SmartPetscObj<DM> dm, boost::shared_ptr<PostProcEle> post_proc,
      boost::shared_ptr<PostProcEdgeEle> post_proc_edge,
      std::pair<boost::shared_ptr<BoundaryEle>, boost::shared_ptr<VectorDouble>>
          p)
      : dM(dm), postProc(post_proc), postProcEdge(post_proc_edge),
        liftFE(p.first), liftVec(p.second) {}
  MoFEMErrorCode postProcess() {
    MoFEMFunctionBegin;
    constexpr int save_every_nth_step = 1;
    if (ts_step % save_every_nth_step == 0) {
      CHKERR DMoFEMLoopFiniteElements(dM, "dFE", postProc,
                                      this->getCacheWeakPtr());
      CHKERR postProc->writeFile(
          "out_step_" + boost::lexical_cast<std::string>(ts_step) + ".h5m");

      CHKERR DMoFEMLoopFiniteElements(dM, "bFE", postProcEdge,
                                      this->getCacheWeakPtr());
      CHKERR postProcEdge->writeFile(
          "out_step_bdy_" + boost::lexical_cast<std::string>(ts_step) + ".h5m");

      // MOFEM_LOG("FS", Sev::verbose)
      //     << "writing vector in binary to vector.dat ...";
      // PetscViewer viewer;
      // PetscViewerBinaryOpen(PETSC_COMM_WORLD, "vector.dat", FILE_MODE_WRITE,
      //                       &viewer);
      // VecView(ts_u, viewer);
      // PetscViewerDestroy(&viewer);
    }

    liftVec->resize(SPACE_DIM, false);
    liftVec->clear();
    CHKERR DMoFEMLoopFiniteElements(dM, "bFE", liftFE, this->getCacheWeakPtr());
    MPI_Allreduce(MPI_IN_PLACE, &(*liftVec)[0], SPACE_DIM, MPI_DOUBLE, MPI_SUM,
                  MPI_COMM_WORLD);
    MOFEM_LOG("FS", Sev::inform)
        << "Step " << ts_step << " time " << ts_t
        << " lift vec x: " << (*liftVec)[0] << " y: " << (*liftVec)[1];

    MoFEMFunctionReturn(0);
  }

private:
  SmartPetscObj<DM> dM;
  boost::shared_ptr<PostProcEle> postProc;
  boost::shared_ptr<PostProcEdgeEle> postProcEdge;
  boost::shared_ptr<BoundaryEle> liftFE;
  boost::shared_ptr<VectorDouble> liftVec;
};

static FreeSurface *free_surface_ptr = nullptr;

//! [Solve]
MoFEMErrorCode FreeSurface::solveSystem() {
  MoFEMFunctionBegin;

  auto *simple = mField.getInterface<Simple>();
  auto *pipeline_mng = mField.getInterface<PipelineManager>();
  auto dm = simple->getDM();

  auto get_fe_post_proc = [&]() {
    auto post_proc_fe = boost::make_shared<PostProcEle>(mField);
    post_proc_fe->generateReferenceElementMesh();

    auto det_ptr = boost::make_shared<VectorDouble>();
    auto jac_ptr = boost::make_shared<MatrixDouble>();
    auto inv_jac_ptr = boost::make_shared<MatrixDouble>();

    auto u_ptr = boost::make_shared<MatrixDouble>();
    auto grad_u_ptr = boost::make_shared<MatrixDouble>();
    auto h_ptr = boost::make_shared<VectorDouble>();
    auto grad_h_ptr = boost::make_shared<MatrixDouble>();
    auto p_ptr = boost::make_shared<VectorDouble>();
    auto g_ptr = boost::make_shared<VectorDouble>();

    post_proc_fe->exeTestHook = exe_test_hook;

    post_proc_fe->getOpPtrVector().push_back(
        new OpCalculateHOJacForFace(jac_ptr));
    post_proc_fe->getOpPtrVector().push_back(
        new OpInvertMatrix<SPACE_DIM>(jac_ptr, det_ptr, inv_jac_ptr));
    post_proc_fe->getOpPtrVector().push_back(
        new OpSetInvJacH1ForFace(inv_jac_ptr));

    CHKERR set_parent_dofs(mField, post_proc_fe, DomainEleOp::OPSPACE,
                           ExtractParentType<DomianParentEle>(), std::string());

    CHKERR set_parent_dofs(mField, post_proc_fe, DomainEleOp::OPROW,
                           ExtractParentType<DomianParentEle>(), "U");
    post_proc_fe->getOpPtrVector().push_back(
        new OpCalculateVectorFieldValues<U_FIELD_DIM>("U", u_ptr));
    post_proc_fe->getOpPtrVector().push_back(
        new OpCalculateVectorFieldGradient<U_FIELD_DIM, SPACE_DIM>("U",
                                                                   grad_u_ptr));

    CHKERR set_parent_dofs(mField, post_proc_fe, DomainEleOp::OPROW,
                           ExtractParentType<DomianParentEle>(), "H");
    post_proc_fe->getOpPtrVector().push_back(
        new OpCalculateScalarFieldValues("H", h_ptr));
    post_proc_fe->getOpPtrVector().push_back(
        new OpCalculateScalarFieldGradient<SPACE_DIM>("H", grad_h_ptr));

    CHKERR set_parent_dofs(mField, post_proc_fe, DomainEleOp::OPROW,
                           ExtractParentType<DomianParentEle>(), "P");
    post_proc_fe->getOpPtrVector().push_back(
        new OpCalculateScalarFieldValues("P", p_ptr));
    CHKERR set_parent_dofs(mField, post_proc_fe, DomainEleOp::OPROW,
                           ExtractParentType<DomianParentEle>(), "G");
    post_proc_fe->getOpPtrVector().push_back(
        new OpCalculateScalarFieldValues("G", g_ptr));

    post_proc_fe->getOpPtrVector().push_back(

        new OpPostProcMap<2, 2>(
            post_proc_fe->postProcMesh, post_proc_fe->mapGaussPts,

            OpPostProcMap<2, 2>::DataMapVec{
                {"H", h_ptr}, {"P", p_ptr}, {"G", g_ptr}},

            OpPostProcMap<2, 2>::DataMapMat{{"U", u_ptr},
                                            {"H_GRAD", grad_h_ptr}},

            OpPostProcMap<2, 2>::DataMapMat{{"GRAD_U", grad_u_ptr}}

            )

    );

    return post_proc_fe;
  };

  auto get_bdy_post_proc_fe = [&]() {
    auto post_proc_fe = boost::make_shared<PostProcEdgeEle>(mField);
    post_proc_fe->generateReferenceElementMesh();

    post_proc_fe->exeTestHook = exe_test_hook;

    auto u_ptr = boost::make_shared<MatrixDouble>();
    auto p_ptr = boost::make_shared<VectorDouble>();
    auto lambda_ptr = boost::make_shared<VectorDouble>();

    CHKERR set_parent_dofs(mField, post_proc_fe, BoundaryEleOp::OPSPACE,
                           ExtractParentType<BoundaryParentEle>(),
                           std::string());

    CHKERR set_parent_dofs(mField, post_proc_fe, BoundaryEleOp::OPROW,
                           ExtractParentType<BoundaryParentEle>(), "U");
    post_proc_fe->getOpPtrVector().push_back(
        new OpCalculateVectorFieldValues<U_FIELD_DIM>("U", u_ptr));
    CHKERR set_parent_dofs(mField, post_proc_fe, BoundaryEleOp::OPROW,
                           ExtractParentType<BoundaryParentEle>(), "L");
    post_proc_fe->getOpPtrVector().push_back(
        new OpCalculateScalarFieldValues("L", lambda_ptr));
    CHKERR set_parent_dofs(mField, post_proc_fe, BoundaryEleOp::OPROW,
                           ExtractParentType<BoundaryParentEle>(), "P");
    post_proc_fe->getOpPtrVector().push_back(
        new OpCalculateScalarFieldValues("P", p_ptr));

    post_proc_fe->getOpPtrVector().push_back(

        new OpPostProcMap<2, 2>(
            post_proc_fe->postProcMesh, post_proc_fe->mapGaussPts,

            OpPostProcMap<2, 2>::DataMapVec{{"L", lambda_ptr}, {"P", p_ptr}},

            OpPostProcMap<2, 2>::DataMapMat{{"U", u_ptr}},

            OpPostProcMap<2, 2>::DataMapMat()

                )

    );

    return post_proc_fe;
 
  };

  auto get_lift_fe = [&]() {
    auto fe = boost::make_shared<BoundaryEle>(mField);
    auto lift_ptr = boost::make_shared<VectorDouble>();
    auto p_ptr = boost::make_shared<VectorDouble>();
    auto ents_ptr = boost::make_shared<Range>();

    std::vector<const CubitMeshSets *> vec_ptr;
    CHKERR mField.getInterface<MeshsetsManager>()->getCubitMeshsetPtr(
        std::regex("LIFT"), vec_ptr);
    for (auto m_ptr : vec_ptr) {
      auto meshset = m_ptr->getMeshset();
      Range ents;
      CHKERR mField.get_moab().get_entities_by_dimension(meshset, SPACE_DIM - 1,
                                                         ents, true);
      ents_ptr->merge(ents);
    }

    MOFEM_LOG("FS", Sev::noisy) << "Lift ents " << (*ents_ptr);

    CHKERR set_parent_dofs(mField, fe, DomainEleOp::OPSPACE,
                           ExtractParentType<BoundaryParentEle>(),
                           std::string());

    CHKERR set_parent_dofs(mField, fe, DomainEleOp::OPROW,
                           ExtractParentType<BoundaryParentEle>(), "P");
    fe->getOpPtrVector().push_back(
        new OpCalculateScalarFieldValues("P", p_ptr));
    fe->getOpPtrVector().push_back(
        new OpCalculateLift("P", p_ptr, lift_ptr, ents_ptr));

    return std::make_pair(fe, lift_ptr);
  };

  auto set_ts = [&](auto solver) {
    MoFEMFunctionBegin;
    SNES snes;
    CHKERR TSGetSNES(solver, &snes);
    KSP ksp;
    CHKERR SNESGetKSP(snes, &ksp);
    MoFEMFunctionReturn(0);
  };

  auto ts = pipeline_mng->createTSIM();
  CHKERR TSSetType(ts, TSALPHA);

  auto set_post_proc_monitor = [&](auto dm) {
    MoFEMFunctionBegin;
    boost::shared_ptr<FEMethod> null_fe;
    auto monitor_ptr = boost::make_shared<Monitor>(
        dm, get_fe_post_proc(), get_bdy_post_proc_fe(), get_lift_fe());
    CHKERR DMMoFEMTSSetMonitor(dm, ts, simple->getDomainFEName(), null_fe,
                               null_fe, monitor_ptr);
    MoFEMFunctionReturn(0);
  };
  CHKERR set_post_proc_monitor(dm);

  // Add monitor to time solver
  double ftime = 1;
  // CHKERR TSSetMaxTime(ts, ftime);
  CHKERR TSSetExactFinalTime(ts, TS_EXACTFINALTIME_MATCHSTEP);

  auto T = smartCreateDMVector(simple->getDM());
  CHKERR DMoFEMMeshToLocalVector(simple->getDM(), T, INSERT_VALUES,
                                 SCATTER_FORWARD);
  CHKERR TSSetSolution(ts, T);
  CHKERR TSSetFromOptions(ts);
  CHKERR set_ts(ts);
  CHKERR TSSetUp(ts);

  free_surface_ptr = this;
  // We create vector with AlphaData. AlphaData is storage for previous indexing
  // of entities.
  dofsIndices = boost::make_shared<std::vector<AlphaData>>();
  auto prb_ptr = getProblemPtr(dm);
  dofsIndices->resize(mField.get_field_ents()->size());

  auto refine_mesh = [](TS ts) {
    MoFEMFunctionBeginHot;
    auto &m_field = free_surface_ptr->mField;
    auto &dofs_indices = free_surface_ptr->dofsIndices;
    auto simple = m_field.getInterface<Simple>();
    auto dm = simple->getDM();
    auto prb_ptr = getProblemPtr(dm);

    auto field_ents_ptr = m_field.get_field_ents();
    auto dofs_ptr = prb_ptr->numeredRowDofsPtr;

    auto set_data_on_entity_with_current_indices = [&]() {
      MoFEMFunctionBegin;
      // Here we use functionality which allows to attach week pointer to field
      // entity. We use property, that nodes are number contiguously on given
      // entity, so we have to store only first index.
      int ent_idx = 0;
      for (auto &e_ptr : *field_ents_ptr) {
        auto &uid = e_ptr->getLocalUniqueId();
        auto it = dofs_ptr->get<Unique_mi_tag>().find(uid);
        if (it != dofs_ptr->get<Unique_mi_tag>().end()) {
          if ((*it)->getEntDofIdx()) {
            SETERRQ(PETSC_COMM_SELF, MOFEM_DATA_INCONSISTENCY,
                    "Expected zero dof index on entity");
          }
          (*dofs_indices)[ent_idx].localPetscIdx = (*it)->getPetscLocalDofIdx();
          e_ptr->getWeakStoragePtr() = boost::shared_ptr<AlphaData>(
              dofs_indices, &((*dofs_indices)[ent_idx]));
        }
        ++ent_idx;
      }
      MoFEMFunctionReturn(0);
    };

    CHKERR set_data_on_entity_with_current_indices();

    CHKERR free_surface_ptr->makeRefProblem();

    auto reset_snes = [&]() {
      MoFEMFunctionBegin;
      SNES snes;
      CHKERR TSGetSNES(ts, &snes);
      CHKERR SNESReset(snes);
      CHKERR SNESMonitorCancel(snes);

      auto set_section_monitor = [&](auto snes)  {
        MoFEMFunctionBegin;
        PetscViewerAndFormat *vf;
        CHKERR PetscViewerAndFormatCreate(PETSC_VIEWER_STDOUT_WORLD,
                                          PETSC_VIEWER_DEFAULT, &vf);
        CHKERR SNESMonitorSet(
            snes,
            (MoFEMErrorCode(*)(SNES, PetscInt, PetscReal,
                               void *))SNESMonitorFields,
            vf, (MoFEMErrorCode(*)(void **))PetscViewerAndFormatDestroy);


        MoFEMFunctionReturn(0);
      };

      CHKERR set_section_monitor(snes);

      MoFEMFunctionReturn(0);
    };

    auto set_dm_section = [&](auto dm) {
      MoFEMFunctionBegin;
      auto section =
          m_field.getInterface<ISManager>()->sectionCreate(prb_ptr->getName());
      CHKERR DMSetSection(dm, section);
<<<<<<< HEAD
      CHKERR DMSetSection(dm, section); 
=======
      CHKERR DMSetLocalSection(dm, section);
>>>>>>> fc0dc464
      MoFEMFunctionReturn(0);
    };

    auto update_private_alpha_method_data = [&]() {
      MoFEMFunctionBegin;

      TS_Alpha *th = (TS_Alpha *)ts->data;

      Vec X0 = th->X0;
      Vec Xa = th->Xa;
      Vec X1 = th->X1;
      Vec V0 = th->V0;
      Vec Va = th->Va;
      Vec V1 = th->V1;
      Vec vec_sol_prev = th->vec_sol_prev;
      Vec vec_lte_work = th->vec_lte_work;

      Vec nX0;
      CHKERR DMCreateGlobalVector_MoFEM(dm, &nX0);
      Vec nXa;
      CHKERR VecDuplicate(nX0, &nXa);
      Vec nX1;
      CHKERR VecDuplicate(nX0, &nX1);
      Vec nV0;
      CHKERR VecDuplicate(nX0, &nV0);
      Vec nVa;
      CHKERR VecDuplicate(nX0, &nVa);
      Vec nV1;
      CHKERR VecDuplicate(nX0, &nV1);
      Vec n_vec_sol_prev;
      CHKERR VecDuplicate(nX0, &n_vec_sol_prev);
      Vec n_vec_lte_work;
      CHKERR VecDuplicate(nX0, &n_vec_lte_work);

      // Copy internal vector of Alpha method, to new vector. Using storage
      // AlphaData.
      auto copy_data = [&](Vec v_old, Vec v_new) {
        MoFEMFunctionBegin;
        if (v_old) {
          double *a_new;
          const double *a_old;
          CHKERR VecGetArray(v_new, &a_new);
          CHKERR VecGetArrayRead(v_old, &a_old);
          for (auto &dof : *dofs_ptr) {
            auto new_local_idx = dof->getPetscLocalDofIdx();
            auto ent_idx = dof->getEntDofIdx();
            if (new_local_idx < prb_ptr->nbLocDofsRow) {
              auto e_ptr = dof->getFieldEntityPtr();
              if (auto ptr = e_ptr->getWeakStoragePtr().lock()) {
                if (auto alpha_ptr =
                        boost::dynamic_pointer_cast<AlphaData>(ptr)) {
                  auto old_local_idx = alpha_ptr->localPetscIdx + ent_idx;
                  a_new[new_local_idx] = a_old[old_local_idx];
                }
              }
            }
          }
          CHKERR VecRestoreArray(v_new, &a_new);
          CHKERR VecRestoreArrayRead(v_old, &a_old);
        }
        MoFEMFunctionReturn(0);
      };

      CHKERR copy_data(X0, nX0);
      CHKERR copy_data(Xa, nXa);
      CHKERR copy_data(X1, nX1);
      CHKERR copy_data(V0, nV0);
      CHKERR copy_data(Va, nVa);
      CHKERR copy_data(V1, nV1);
      CHKERR copy_data(vec_sol_prev, n_vec_sol_prev);
      CHKERR copy_data(vec_lte_work, n_vec_lte_work);

      CHKERR VecDestroy(&X0);
      CHKERR VecDestroy(&Xa);
      CHKERR VecDestroy(&X1);
      CHKERR VecDestroy(&V0);
      CHKERR VecDestroy(&Va);
      CHKERR VecDestroy(&V1);
      CHKERR VecDestroy(&vec_sol_prev);
      CHKERR VecDestroy(&vec_lte_work);

      th->X0 = nX0;
      th->Xa = nXa;
      th->X1 = nX1;
      th->V0 = nV0;
      th->Va = nV1;
      th->V1 = nVa;
      th->vec_sol_prev = n_vec_sol_prev;
      th->vec_lte_work = n_vec_lte_work;

      MoFEMFunctionReturn(0);
    };

    auto update_solution = [&]() {
      MoFEMFunctionBegin;
      Vec solution;
      CHKERR DMCreateGlobalVector(dm, &solution);
      CHKERR DMoFEMMeshToLocalVector(simple->getDM(), solution, INSERT_VALUES,
                                     SCATTER_FORWARD);
      CHKERR VecGhostUpdateBegin(solution, INSERT_VALUES, SCATTER_FORWARD);
      CHKERR VecGhostUpdateEnd(solution, INSERT_VALUES, SCATTER_FORWARD);

      CHKERR TSSetSolution(ts, solution);
      for (auto f : {"U", "P", "H", "G", "L"}) {
        CHKERR m_field.getInterface<FieldBlas>()->setField(0, f);
      }
      CHKERR DMoFEMMeshToLocalVector(simple->getDM(), solution, INSERT_VALUES,
                                     SCATTER_REVERSE);

      CHKERR VecDestroy(&solution);
      MoFEMFunctionReturn(0);
    };

    CHKERR set_dm_section(dm);
    CHKERR reset_snes();
    CHKERR update_private_alpha_method_data();
    CHKERR update_solution();

    MoFEMFunctionReturnHot(0);
  };

  CHKERR TSSetPreStep(ts, refine_mesh);

  auto print_fields_in_section = [&]() {
    MoFEMFunctionBegin;

    auto section = mField.getInterface<ISManager>()->sectionCreate(
        simple->getProblemName());
    PetscInt num_fields;
    CHKERR PetscSectionGetNumFields(section, &num_fields);
    for (int f = 0; f < num_fields; ++f) {
      const char *field_name;
      CHKERR PetscSectionGetFieldName(section, f, &field_name);
      MOFEM_LOG("FS", Sev::inform)
          << "Field " << f << " " << std::string(field_name);
    }
    MoFEMFunctionReturn(0);
  };

  CHKERR print_fields_in_section();

  CHKERR TSSolve(ts, NULL);
  CHKERR TSGetTime(ts, &ftime);

  MoFEMFunctionReturn(0);
}

Range FreeSurface::findEntitiesCrossedByPhaseInterface() {

  auto &moab = mField.get_moab();
  auto bit_mng = mField.getInterface<BitRefManager>();

  Range vertices;
  CHK_THROW_MESSAGE(bit_mng->getEntitiesByTypeAndRefLevel(
                        bit(0), BitRefLevel().set(), MBVERTEX, vertices),
                    "can not get vertices on bit 0");

  auto &dofs_mi = mField.get_dofs()->get<Unique_mi_tag>();
  auto field_bit_number = mField.get_field_bit_number("H");

  Range plus_range, minus_range;
  std::vector<EntityHandle> plus, minus, out_of_scope;

  for (auto p = vertices.pair_begin(); p != vertices.pair_end(); ++p) {

    const auto f = p->first;
    const auto s = p->second;

    // Lowest Dof UId for given field (field bit number) on entity f
    const auto lo_uid = DofEntity::getLoFieldEntityUId(field_bit_number, f);
    const auto hi_uid = DofEntity::getHiFieldEntityUId(field_bit_number, s);
    auto it = dofs_mi.lower_bound(lo_uid);
    const auto hi_it = dofs_mi.upper_bound(hi_uid);

    plus.clear();
    minus.clear();
    plus.reserve(std::distance(it, hi_it));
    minus.reserve(std::distance(it, hi_it));

    for (; it != hi_it; ++it) {
      const auto v = (*it)->getFieldData();
      if (v > 0)
        plus.push_back((*it)->getEnt());
      else
        minus.push_back((*it)->getEnt());
    }

    plus_range.insert_list(plus.begin(), plus.end());
    minus_range.insert_list(minus.begin(), minus.end());
  }

  MOFEM_LOG("SELF", Sev::noisy) << "Plus range " << plus_range << endl;
  MOFEM_LOG("SELF", Sev::noisy) << "Minus range " << minus_range << endl;

  auto get_elems = [&](auto &ents) {
    Range adj;
    CHK_MOAB_THROW(
        moab.get_adjacencies(ents, 2, false, adj, moab::Interface::UNION),
        "can not get adjacencies");
    CHK_THROW_MESSAGE(
        bit_mng->filterEntitiesByRefLevel(bit(0), BitRefLevel().set(), adj),
        "can not filter elements with bit 0");
    return adj;
  };

  CHKERR mField.getInterface<CommInterface>()->synchroniseEntities(plus_range);
  CHKERR mField.getInterface<CommInterface>()->synchroniseEntities(minus_range);

  auto ele_plus = get_elems(plus_range);
  auto ele_minus = get_elems(minus_range);
  auto common = intersect(ele_plus, ele_minus);
  ele_plus = subtract(ele_plus, common);
  ele_minus = subtract(ele_minus, common);

  Range all;
  CHK_THROW_MESSAGE(
      bit_mng->getEntitiesByDimAndRefLevel(bit(0), BitRefLevel().set(), 2, all),
      "can not get vertices on bit 0");
  all = subtract(all, ele_plus);
  all = subtract(all, ele_minus);

  Range conn;
  CHK_MOAB_THROW(moab.get_connectivity(all, conn, true), "");
  CHKERR mField.getInterface<CommInterface>()->synchroniseEntities(conn);
  all = get_elems(conn);
  CHK_MOAB_THROW(moab.get_connectivity(all, conn, true), "");
  CHKERR mField.getInterface<CommInterface>()->synchroniseEntities(conn);
  all = get_elems(conn);

  return all;
}

Range FreeSurface::getBitSkin(BitRefLevel bit, BitRefLevel mask) {
  auto &moab = mField.get_moab();
  moab::Skinner skin(&moab);
  ParallelComm *pcomm =
      ParallelComm::get_pcomm(&mField.get_moab(), MYPCOMM_INDEX);
  Range bit_ents;
  CHK_THROW_MESSAGE(
      mField.getInterface<BitRefManager>()->getEntitiesByDimAndRefLevel(
          bit, mask, SPACE_DIM, bit_ents),
      "can't get bit level");
  Range bit_skin;
  CHK_MOAB_THROW(skin.find_skin(0, bit_ents, false, bit_skin),
                 "can't get skin");
  pcomm->filter_pstatus(bit_skin, PSTATUS_SHARED | PSTATUS_MULTISHARED,
                        PSTATUS_NOT, -1, nullptr);
  return bit_skin;
}

Range FreeSurface::findEntitiesOnNextLevel(const Range &ents) {
  auto &moab = mField.get_moab();
  moab::Skinner skin(&moab);
  ParallelComm *pcomm =
      ParallelComm::get_pcomm(&mField.get_moab(), MYPCOMM_INDEX);
  Range level_skin;
  CHK_MOAB_THROW(skin.find_skin(0, ents, false, level_skin), "can't get skin");
  level_skin = subtract(level_skin, bodySkinBitAll);
  Range level_skin_owned;
  CHKERR pcomm->filter_pstatus(level_skin, PSTATUS_NOT_OWNED, PSTATUS_NOT, -1,
                               &level_skin_owned);
  Range level_skin_not_owned;
  CHKERR pcomm->filter_pstatus(level_skin, PSTATUS_NOT_OWNED, PSTATUS_AND, -1,
                               &level_skin_not_owned);
  CHKERR mField.getInterface<CommInterface>()->synchroniseEntities(
      level_skin_owned);
  CHKERR mField.getInterface<CommInterface>()->synchroniseEntities(
      level_skin_not_owned);
  auto level_skin_sync = intersect(level_skin_owned, level_skin_not_owned);
  CHK_MOAB_THROW(pcomm->filter_pstatus(level_skin_sync,
                                       PSTATUS_SHARED | PSTATUS_MULTISHARED,
                                       PSTATUS_OR, -1, nullptr),
                 "can't filter");
  level_skin = subtract(level_skin, level_skin_sync);

  CHK_MOAB_THROW(moab.get_connectivity(level_skin, level_skin),
                 "can't get connectivity of from skin edges");
  Range adj;
  CHK_MOAB_THROW(mField.get_moab().get_adjacencies(level_skin, 2, false, adj,
                                                   moab::Interface::UNION),
                 "can't get adjacencies");
  Range next_level_ents = subtract(ents, adj);
  return next_level_ents;
}

MoFEMErrorCode FreeSurface::setBitLevels() {
  auto &moab = mField.get_moab();
  std::vector<Range> levels;
  MoFEMFunctionBegin;

  auto reset_bits = [&]() {
    MoFEMFunctionBegin;
    auto ref_ents_ptr = mField.get_ref_ents();
    const auto hi_dit = ref_ents_ptr->end();
    for (auto dit = ref_ents_ptr->begin(); dit != hi_dit; ++dit) {
      auto &bit = (*const_cast<RefEntity *>(dit->get())->getBitRefLevelPtr());
      for (int l = bit_shift; l != BITREFLEVEL_SIZE; ++l) {
        bit[l] = 0;
      }
    }
    MoFEMFunctionReturn(0);
  };

  auto update_and_filter = [&](auto ents, auto bit, auto mask) {
    CHKERR mField.getInterface<BitRefManager>()->updateRangeByChildren(ents,
                                                                       ents);
    CHKERR mField.getInterface<BitRefManager>()->filterEntitiesByRefLevel(
        bit, mask, ents);
    return ents.subset_by_dimension(2);
  };

  auto mark_skins = [&](auto &&ents, auto m) {
    auto &moab = mField.get_moab();
    moab::Skinner skin(&moab);
    ParallelComm *pcomm =
        ParallelComm::get_pcomm(&mField.get_moab(), MYPCOMM_INDEX);
    MoFEMFunctionBegin;
    Range level_skin;
    CHKERR skin.find_skin(0, ents, false, level_skin);
    Range level_skin_owned;
    CHKERR pcomm->filter_pstatus(level_skin, PSTATUS_NOT_OWNED, PSTATUS_NOT, -1,
                                 &level_skin_owned);
    Range level_skin_not_owned;
    CHKERR pcomm->filter_pstatus(level_skin, PSTATUS_NOT_OWNED, PSTATUS_AND, -1,
                                 &level_skin_not_owned);
    CHKERR mField.getInterface<CommInterface>()->synchroniseEntities(
        level_skin_owned);
    CHKERR mField.getInterface<CommInterface>()->synchroniseEntities(
        level_skin_not_owned);
    auto level_skin_sync = intersect(level_skin_owned, level_skin_not_owned);
    CHK_MOAB_THROW(pcomm->filter_pstatus(level_skin_sync,
                                         PSTATUS_SHARED | PSTATUS_MULTISHARED,
                                         PSTATUS_OR, -1, nullptr),
                   "can't filter");
    level_skin = subtract(level_skin, level_skin_sync);

    level_skin = subtract(level_skin, bodySkinBitAll);
    CHKERR mField.get_moab().get_adjacencies(level_skin, 0, false, level_skin,
                                             moab::Interface::UNION);
    CHKERR mField.getInterface<CommInterface>()->synchroniseEntities(
        level_skin);
    CHKERR mField.getInterface<BitRefManager>()->addBitRefLevel(level_skin,
                                                                marker(m));
    MoFEMFunctionReturn(0);
  };

  auto set_bits = [&]() {
    MoFEMFunctionBegin;

    int l = 1;
    for (auto &r : levels) {
      Range l_mesh;
      CHKERR mField.getInterface<BitRefManager>()->getEntitiesByDimAndRefLevel(
          bit(bit_shift + l - 1), BitRefLevel().set(), SPACE_DIM, l_mesh);
      Range r_parents;
      CHKERR mField.getInterface<BitRefManager>()->updateRangeByParent(
          r, r_parents);
      r = r.subset_by_dimension(2);
      r_parents = r_parents.subset_by_dimension(2);
      CHKERR mark_skins(unite(r, r_parents), l);
      l_mesh = subtract(l_mesh, r_parents);
      l_mesh.merge(r);

      Range conn;
      CHKERR mField.get_moab().get_connectivity(l_mesh.subset_by_dimension(2),
                                                conn, true);
      Range edges;
      CHKERR mField.get_moab().get_adjacencies(l_mesh.subset_by_dimension(2), 1,
                                               false, edges,
                                               moab::Interface::UNION);
      l_mesh.merge(conn);
      l_mesh.merge(edges);

      CHKERR mField.getInterface<CommInterface>()->synchroniseEntities(l_mesh);
      CHKERR mField.getInterface<BitRefManager>()->addBitRefLevel(
          l_mesh, bit(bit_shift + l));

      ++l;
    }
    MoFEMFunctionReturn(0);
  };

  CHKERR reset_bits();

  levels.push_back(findEntitiesCrossedByPhaseInterface());
  levels.back() = update_and_filter(levels.back(), bit(1), BitRefLevel().set());
#ifndef NDEBUG
  CHKERR save_range(moab, "1_level.vtk", levels.back());
#endif

  for (auto l = 2; l <= max_nb_levels; ++l) {
    levels.push_back(findEntitiesOnNextLevel(levels.back()));
    levels.back() =
        update_and_filter(levels.back(), bit(l), BitRefLevel().set());
#ifndef NDEBUG
    CHKERR save_range(moab, boost::lexical_cast<std::string>(l) + "_level.vtk",
                      levels.back());
#endif
  }

  {
    Range zero_mesh;
    CHKERR mField.getInterface<BitRefManager>()->getEntitiesByRefLevel(
        bit(0), BitRefLevel().set(), zero_mesh);
    Range conn;
    CHKERR mField.get_moab().get_connectivity(zero_mesh.subset_by_dimension(2),
                                              conn, true);
    Range edges;
    CHKERR mField.get_moab().get_adjacencies(zero_mesh.subset_by_dimension(2),
                                             1, false, edges,
                                             moab::Interface::UNION);
    zero_mesh.merge(conn);
    zero_mesh.merge(edges);

    CHKERR mField.getInterface<CommInterface>()->synchroniseEntities(zero_mesh);
    CHKERR mField.getInterface<BitRefManager>()->addBitRefLevel(zero_mesh,
                                                                bit(bit_shift));
  }

  CHKERR set_bits();

#ifndef NDEBUG
  for (auto l = 1; l <= max_nb_levels; ++l) {
    CHKERR mField.getInterface<BitRefManager>()->writeBitLevelByDim(
        bit(bit_shift + l), BitRefLevel().set(), SPACE_DIM,
        (boost::lexical_cast<std::string>(l) + "_level_mesh" +
         boost::lexical_cast<std::string>(mField.get_comm_rank()) + ".vtk")
            .c_str(),
        "VTK", "");
    CHKERR mField.getInterface<BitRefManager>()->writeBitLevelByDim(
        BitRefLevel().set(), bit(bit_shift + l).flip(), 0,
        (boost::lexical_cast<std::string>(l) + "_level_remove" +
         boost::lexical_cast<std::string>(mField.get_comm_rank()) + ".vtk")
            .c_str(),
        "VTK", "");
    CHKERR mField.getInterface<BitRefManager>()->writeBitLevelByDim(
        marker(l), bit(bit_shift + l - 1).flip(), 0,
        (boost::lexical_cast<std::string>(l) + "_level_marker" +
         boost::lexical_cast<std::string>(mField.get_comm_rank()) + ".vtk")
            .c_str(),
        "VTK", "");
  }
#endif

  MoFEMFunctionReturn(0);
}

MoFEMErrorCode FreeSurface::makeRefProblem() {
  auto simple = mField.getInterface<Simple>();
  auto bc_mng = mField.getInterface<BcManager>();
  MoFEMFunctionBegin;

  CHKERR setBitLevels();

  BitRefLevel bit_marker;
  for (auto l = 1; l <= max_nb_levels; ++l)
    bit_marker |= marker(l);
  simple->getBitAdjEnt() = BitRefLevel().set(); // bit_marker;

  BitRefLevel bit_level(0);
  for (auto l = 0; l <= max_nb_levels; ++l)
    bit_level |= bit(bit_shift + l);
  simple->getBitRefLevel() = bit_level;
  simple->getBitRefLevelMask() = BitRefLevel().set();

  // auto ref_fe_ptr = mField.get_ref_finite_elements();
  // const_cast<RefElement_multiIndex *>(ref_fe_ptr)->clear();
  // auto fe_ptr = mField.get_finite_elements();
  // const_cast<FiniteElement_multiIndex *>(fe_ptr)->clear();
  // auto fe_adj_ptr = mField.get_ents_elements_adjacency();
  // const_cast<FieldEntityEntFiniteElementAdjacencyMap_multiIndex *>(fe_adj_ptr)
  //     ->clear();

  // mField.getInterface<ProblemsManager>()->synchroniseProblemEntities =
  //     PETSC_TRUE;
  simple->buildFiniteElements();
  simple->reSetUp(true);

  auto get_ents_bit_ref = [&](auto bit, auto mask) {
    Range ents;
    CHK_THROW_MESSAGE(
        mField.getInterface<BitRefManager>()->getEntitiesByRefLevel(bit, mask,
                                                                    ents),
        "Can not get ents on bit ref level");
    return ents;
  };

  Range ents_to_remove;
  ents_to_remove.merge(get_ents_bit_ref(BitRefLevel().set(), bit_level.flip()));
  for (auto l = 1; l <= max_nb_levels; ++l) {
    ents_to_remove.merge(
        get_ents_bit_ref(marker(l), bit(bit_shift + l - 1).flip()));
  }

  for (auto field : {"U", "P", "H", "G", "L"}) {
    CHKERR
    mField.getInterface<ProblemsManager>()->removeDofsOnEntities(
        simple->getProblemName(), field, ents_to_remove);
  }

  // Takes edges or faces, find their children which are also edges or faces,
  // and remove higher order approximation from those entities. Since
  // approximation is provided by parents (underlying entities).a
  auto get_children_edges = [&]() {
    Range children_edges;
    for (auto l = 0; l != max_nb_levels; ++l) {
      auto bit_mng = mField.getInterface<BitRefManager>();
      Range bit_ents =
          get_ents_bit_ref(bit(bit_shift + l), BitRefLevel().set());
      Range bit_children_edges;
      CHKERR bit_mng->updateRangeByChildren(bit_ents.subset_by_dimension(1),
                                            bit_children_edges);
      CHKERR bit_mng->filterEntitiesByRefLevel(bit(bit_shift + l + 1),
                                               bit(bit_shift + l).flip(),
                                               bit_children_edges);
      children_edges.merge(bit_children_edges.subset_by_dimension(1));
      Range bit_children_faces;
      CHKERR bit_mng->updateRangeByChildren(bit_ents.subset_by_dimension(2),
                                            bit_children_faces);
      CHKERR bit_mng->filterEntitiesByRefLevel(bit(bit_shift + l + 1),
                                               bit(bit_shift + l).flip(),
                                               bit_children_faces);
      children_edges.merge(bit_children_faces.subset_by_dimension(2));
    }
    return children_edges;
  };

  auto children_edges = get_children_edges();

#ifndef NDEBUG
  CHKERR save_range(mField.get_moab(), "children_edges.vtk", children_edges);
#endif

  for (auto field : {"U", "H", "G", "L"}) {
    CHKERR
    mField.getInterface<ProblemsManager>()->removeDofsOnEntities(
        simple->getProblemName(), field, children_edges, 0, MAX_DOFS_ON_ENTITY,
        2, std::max(2, order));
  }

  for (auto field : {"P"}) {
    CHKERR
    mField.getInterface<ProblemsManager>()->removeDofsOnEntities(
        simple->getProblemName(), field, children_edges, 0, MAX_DOFS_ON_ENTITY,
        1, std::max(1, order - 1));
  }

  // Enforce boundary conditions by removing DOFs on symmetry axis and fixed
  // positions

  CHKERR bc_mng->removeBlockDOFsOnEntities(simple->getProblemName(), "SYMETRY",
                                           "U", 0, 0);
  CHKERR bc_mng->removeBlockDOFsOnEntities(simple->getProblemName(), "SYMETRY",
                                           "L", 0, 0);
  CHKERR bc_mng->removeBlockDOFsOnEntities(simple->getProblemName(), "FIX", "U",
                                           0, SPACE_DIM);
  CHKERR bc_mng->removeBlockDOFsOnEntities(simple->getProblemName(), "FIX", "L",
                                           0, 0);

  MoFEMFunctionReturn(0);
};

int main(int argc, char *argv[]) {

  // Initialisation of MoFEM/PETSc and MOAB data structures
  const char param_file[] = "param_file.petsc";
  MoFEM::Core::Initialize(&argc, &argv, param_file, help);

  // Add logging channel for example
  auto core_log = logging::core::get();
  core_log->add_sink(LogManager::createSink(LogManager::getStrmWorld(), "FS"));
  LogManager::setLog("FS");
  MOFEM_LOG_TAG("FS", "free surface");

  try {

    //! [Register MoFEM discrete manager in PETSc]
    DMType dm_name = "DMMOFEM";
    CHKERR DMRegister_MoFEM(dm_name);
    //! [Register MoFEM discrete manager in PETSc

    //! [Create MoAB]
    moab::Core mb_instance;              ///< mesh database
    moab::Interface &moab = mb_instance; ///< mesh database interface
    //! [Create MoAB]

    //! [Create MoFEM]
    MoFEM::Core core(moab);           ///< finite element database
    MoFEM::Interface &m_field = core; ///< finite element database insterface
    //! [Create MoFEM]

    //! [FreeSurface]
    FreeSurface ex(m_field);
    CHKERR ex.runProblem();
    //! [FreeSurface]
  }
  CATCH_ERRORS;

  CHKERR MoFEM::Core::Finalize();
}<|MERGE_RESOLUTION|>--- conflicted
+++ resolved
@@ -1218,11 +1218,8 @@
       auto section =
           m_field.getInterface<ISManager>()->sectionCreate(prb_ptr->getName());
       CHKERR DMSetSection(dm, section);
-<<<<<<< HEAD
       CHKERR DMSetSection(dm, section); 
-=======
       CHKERR DMSetLocalSection(dm, section);
->>>>>>> fc0dc464
       MoFEMFunctionReturn(0);
     };
 
