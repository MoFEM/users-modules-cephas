--- conflicted
+++ resolved
@@ -86,8 +86,6 @@
   MoFEMErrorCode preProcess() { return 0; }
   MoFEMErrorCode operator()() { return 0; }
 
-  
-
   MoFEMErrorCode postProcess() {
     MoFEMFunctionBegin;
     if (ts_step % saveEveryNthStep == 0) {
@@ -164,27 +162,28 @@
   CHKERR PetscOptionsGetScalar(PETSC_NULL, "", "-duration", &duration,
                                PETSC_NULL);
 
-  MOFEM_LOG("PHOTON DIFFUSION", Sev::inform) << "Refractive index: " << n;
-  MOFEM_LOG("PHOTON DIFFUSION", Sev::inform) << "Speed of light (cm/ns): " << c;
-  MOFEM_LOG("PHOTON DIFFUSION", Sev::inform)
+  MOFEM_LOG("PHOTON", Sev::inform) << "Refractive index: " << n;
+  MOFEM_LOG("PHOTON", Sev::inform) << "Speed of light (cm/ns): " << c;
+  MOFEM_LOG("PHOTON", Sev::inform)
       << "Phase velocity in medium (cm/ns): " << v;
-  MOFEM_LOG("PHOTON DIFFUSION", Sev::inform)
+  MOFEM_LOG("PHOTON", Sev::inform)
       << "Absorption coefficient (cm^-1): " << mu_a;
-  MOFEM_LOG("PHOTON DIFFUSION", Sev::inform)
+  MOFEM_LOG("PHOTON", Sev::inform)
       << "Scattering coefficient (cm^-1): " << mu_sp;
-  MOFEM_LOG("PHOTON DIFFUSION", Sev::inform) << "Impulse magnitude: " << flux;
-  MOFEM_LOG("PHOTON DIFFUSION", Sev::inform)
+  MOFEM_LOG("PHOTON", Sev::inform) << "Impulse magnitude: " << flux;
+  MOFEM_LOG("PHOTON", Sev::inform)
       << "Impulse duration (ns): " << duration;
 
   CHKERR PetscOptionsGetInt(PETSC_NULL, "", "-order", &order, PETSC_NULL);
   CHKERR PetscOptionsGetInt(PETSC_NULL, "", "-save_step", &saveEveryNthStep, PETSC_NULL);
 
-  MOFEM_LOG("PHOTON DIFFUSION", Sev::inform)
+  MOFEM_LOG("PHOTON", Sev::inform)
       << "Approximation order: " << order;
-  MOFEM_LOG("PHOTON DIFFUSION", Sev::inform)
+  MOFEM_LOG("PHOTON", Sev::inform)
       << "Save step: " << saveEveryNthStep;
 
-<<<<<<< HEAD
+  CHKERR simple->setFieldOrder("U", order);      
+
   auto set_camera_skin_fe = [&]() {
     MoFEMFunctionBegin;
     auto meshset_mng = mField.getInterface<MeshsetsManager>();
@@ -232,11 +231,6 @@
 
   CHKERR set_camera_skin_fe();
   CHKERR my_simple_set_up();
-=======
-
-  CHKERR simple->setFieldOrder("U", order);
-  CHKERR simple->setUp();
->>>>>>> b8929373
 
   MoFEMFunctionReturn(0);
 }
@@ -459,7 +453,6 @@
 
   auto dm = simple->getDM();
   auto D = smartCreateDMVector(dm);
-<<<<<<< HEAD
   if (!mField.getInterface<MeshsetsManager>()->checkMeshset("SPOT")) {
     MOFEM_LOG("PHOTON", Sev::inform)
         << "reading vector in binary from vector.dat ...";
@@ -469,17 +462,6 @@
     VecLoad(D, viewer);
     CHKERR DMoFEMMeshToLocalVector(dm, D, INSERT_VALUES, SCATTER_REVERSE);
   }
-=======
-
-  // MOFEM_LOG("PHOTON", Sev::inform)
-  //     << "reading vector in binary from vector.dat ...";
-  // PetscViewer viewer;
-  // PetscViewerBinaryOpen(PETSC_COMM_WORLD, "initial_vector.dat", FILE_MODE_READ,
-  //                       &viewer);
-  // VecLoad(D, viewer);
-
-  // CHKERR DMoFEMMeshToLocalVector(dm, D, INSERT_VALUES, SCATTER_REVERSE);
->>>>>>> b8929373
 
   auto solver = pipeline_mng->createTSIM();
   CHKERR TSSetSolution(solver, D);
@@ -528,9 +510,9 @@
   // Add logging channel for example
   auto core_log = logging::core::get();
   core_log->add_sink(
-      LogManager::createSink(LogManager::getStrmWorld(), "PHOTON DIFFUSION"));
-  LogManager::setLog("PHOTON DIFFUSION");
-  MOFEM_LOG_TAG("PHOTON DIFFUSION", "photon diffusion")
+      LogManager::createSink(LogManager::getStrmWorld(), "PHOTON"));
+  LogManager::setLog("PHOTON");
+  MOFEM_LOG_TAG("PHOTON", "photon diffusion")
 
   // Error handling
   try {
