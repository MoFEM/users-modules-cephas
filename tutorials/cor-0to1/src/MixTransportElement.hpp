/** \file MixTransportElement.hpp
 * \brief Mix implementation of transport element
 *
 * \ingroup mofem_mix_transport_elem
 *
 */

/*
 * This file is part of MoFEM.
 * MoFEM is free software: you can redistribute it and/or modify it under
 * the terms of the GNU Lesser General Public License as published by the
 * Free Software Foundation, either version 3 of the License, or (at your
 * option) any later version.
 *
 * MoFEM is distributed in the hope that it will be useful, but WITHOUT
 * ANY WARRANTY; without even the implied warranty of MERCHANTABILITY or
 * FITNESS FOR A PARTICULAR PURPOSE.  See the GNU Lesser General Public
 * License for more details.
 *
 * You should have received a copy of the GNU Lesser General Public
 * License along with MoFEM. If not, see <http://www.gnu.org/licenses/>. */

#ifndef _MIX_TRANPORT_ELEMENT_HPP_
#define _MIX_TRANPORT_ELEMENT_HPP_

namespace MixTransport {

/** \brief Mix transport problem
  \ingroup mofem_mix_transport_elem

  Note to solve this system you need to use direct solver or proper
  preconditioner for saddle problem.

  It is based on \cite arnold2006differential \cite arnold2012mixed \cite
  reviartthomas1996
  <https://www.researchgate.net/profile/Richard_Falk/publication/226454406_Differential_Complexes_and_Stability_of_Finite_Element_Methods_I._The_de_Rham_Complex/links/02e7e5214f0426ff77000000.pdf>

  General problem have form,
  \f[
  \mathbf{A} \boldsymbol\sigma + \textrm{grad}[u] = \mathbf{0} \; \textrm{on} \;
  \Omega \\ \textrm{div}[\boldsymbol\sigma] = f \; \textrm{on} \; \Omega \f]

*/
struct MixTransportElement {

  MoFEM::Interface &mField;

  /**
   * \brief definition of volume element

   * It is used to calculate volume integrals. On volume element we set-up
   * operators to calculate components of matrix and vector.

   */
  struct MyVolumeFE : public MoFEM::VolumeElementForcesAndSourcesCore {
    MyVolumeFE(MoFEM::Interface &m_field)
        : MoFEM::VolumeElementForcesAndSourcesCore(m_field) {}
    int getRule(int order) { return 2 * order + 1; };
  };

  MyVolumeFE feVol; ///< Instance of volume element

  /** \brief definition of surface element

    * It is used to calculate surface integrals. On volume element are operators
    * evaluating natural boundary conditions.

    */
  struct MyTriFE : public MoFEM::FaceElementForcesAndSourcesCore {
    MyTriFE(MoFEM::Interface &m_field)
        : MoFEM::FaceElementForcesAndSourcesCore(m_field) {}
    int getRule(int order) { return 2 * order + 1; };
  };

  MyTriFE feTri; ///< Instance of surface element

  /**
   * \brief construction of this data structure
   */
  MixTransportElement(MoFEM::Interface &m_field)
      : mField(m_field), feVol(m_field), feTri(m_field){};

  /**
   * \brief destructor
   */
  virtual ~MixTransportElement() {}

  VectorDouble valuesAtGaussPts; ///< values at integration points on element
  MatrixDouble
      valuesGradientAtGaussPts; ///< gradients at integration points on element
  VectorDouble
      divergenceAtGaussPts; ///< divergence at integration points on element
  MatrixDouble fluxesAtGaussPts; ///< fluxes at integration points on element

  set<int> bcIndices;

  /**
   * \brief get dof indices where essential boundary conditions are applied
   * @param  is indices
   * @return    error code
   */
  MoFEMErrorCode getDirichletBCIndices(IS *is) {
    MoFEMFunctionBegin;
    std::vector<int> ids;
    ids.insert(ids.begin(), bcIndices.begin(), bcIndices.end());
    IS is_local;
    CHKERR ISCreateGeneral(mField.get_comm(), ids.size(),
                           ids.empty() ? PETSC_NULL : &ids[0],
                           PETSC_COPY_VALUES, &is_local);
    CHKERR ISAllGather(is_local, is);
    CHKERR ISDestroy(&is_local);
    MoFEMFunctionReturn(0);
  }

  /**
   * \brief set source term
   * @param  ent  handle to entity on which function is evaluated
   * @param  x    coord
   * @param  y    coord
   * @param  z    coord
   * @param  flux reference to source term set by function
   * @return      error code
   */
  virtual MoFEMErrorCode getSource(const EntityHandle ent, const double x,
                                   const double y, const double z,
                                   double &flux) {
    MoFEMFunctionBeginHot;
    flux = 0;
    MoFEMFunctionReturnHot(0);
  }

  /**
   * \brief natural (Dirichlet) boundary conditions (set values)
   * @param  ent   handle to finite element entity
   * @param  x     coord
   * @param  y     coord
   * @param  z     coord
   * @param  value reference to value set by function
   * @return       error code
   */
  virtual MoFEMErrorCode getResistivity(const EntityHandle ent, const double x,
                                        const double y, const double z,
                                        MatrixDouble3by3 &inv_k) {
    MoFEMFunctionBeginHot;
    inv_k.clear();
    for (int dd = 0; dd < 3; dd++) {
      inv_k(dd, dd) = 1;
    }
    MoFEMFunctionReturnHot(0);
  }

  /**
   * \brief evaluate natural (Dirichlet) boundary conditions
   * @param  ent   entity on which bc is evaluated
   * @param  x     coordinate
   * @param  y     coordinate
   * @param  z     coordinate
   * @param  value vale
   * @return       error code
   */
  virtual MoFEMErrorCode getBcOnValues(const EntityHandle ent, const int gg,
                                       const double x, const double y,
                                       const double z, double &value) {
    MoFEMFunctionBeginHot;
    value = 0;
    MoFEMFunctionReturnHot(0);
  }

  /**
   * \brief essential (Neumann) boundary condition (set fluxes)
   * @param  ent  handle to finite element entity
   * @param  x    coord
   * @param  y    coord
   * @param  z    coord
   * @param  flux reference to flux which is set by function
   * @return      [description]
   */
  virtual MoFEMErrorCode getBcOnFluxes(const EntityHandle ent, const double x,
                                       const double y, const double z,
                                       double &flux) {
    MoFEMFunctionBeginHot;
    flux = 0;
    MoFEMFunctionReturnHot(0);
  }

  /** \brief data for evaluation of het conductivity and heat capacity elements
   * \ingroup mofem_thermal_elem
   */
  struct BlockData {
    double cOnductivity;
    double cApacity;
    Range tEts; ///< constatins elements in block set
  };
  std::map<int, BlockData>
      setOfBlocks; ///< maps block set id with appropriate BlockData

  /**
   * \brief Add fields to database
   * @param  values name of the fields
   * @param  fluxes name of filed for fluxes
   * @param  order  order of approximation
   * @return        error code
   */
  MoFEMErrorCode addFields(const std::string &values, const std::string &fluxes,
                           const int order) {
    MoFEMFunctionBegin;
    // Fields
    CHKERR mField.add_field(fluxes, HDIV, DEMKOWICZ_JACOBI_BASE, 1);
    CHKERR mField.add_field(values, L2, AINSWORTH_LEGENDRE_BASE, 1);

    // meshset consisting all entities in mesh
    EntityHandle root_set = mField.get_moab().get_root_set();
    // add entities to field
    CHKERR mField.add_ents_to_field_by_type(root_set, MBTET, fluxes);
    CHKERR mField.add_ents_to_field_by_type(root_set, MBTET, values);
    CHKERR mField.set_field_order(root_set, MBTET, fluxes, order + 1);
    CHKERR mField.set_field_order(root_set, MBTRI, fluxes, order + 1);
    CHKERR mField.set_field_order(root_set, MBTET, values, order);
    MoFEMFunctionReturn(0);
  }

  /// \brief add finite elements
  MoFEMErrorCode addFiniteElements(
      const std::string &fluxes_name, const std::string &values_name) {
    MoFEMFunctionBegin;

    // Set up volume element operators. Operators are used to calculate
    // components of stiffness matrix & right hand side, in essence are used to
    // do volume integrals over tetrahedral in this case.

    // Define element "MIX". Note that this element will work with fluxes_name
    // and values_name. This reflect bilinear form for the problem
    CHKERR mField.add_finite_element("MIX", MF_ZERO);
    CHKERR mField.modify_finite_element_add_field_row("MIX", fluxes_name);
    CHKERR mField.modify_finite_element_add_field_col("MIX", fluxes_name);
    CHKERR mField.modify_finite_element_add_field_row("MIX", values_name);
    CHKERR mField.modify_finite_element_add_field_col("MIX", values_name);
    CHKERR mField.modify_finite_element_add_field_data("MIX", fluxes_name);
    CHKERR mField.modify_finite_element_add_field_data("MIX", values_name);

    // Define finite element to integrate over skeleton, we need that to
    // evaluate error
    CHKERR mField.add_finite_element("MIX_SKELETON", MF_ZERO);
    CHKERR mField.modify_finite_element_add_field_row("MIX_SKELETON",
                                                      fluxes_name);
    CHKERR mField.modify_finite_element_add_field_col("MIX_SKELETON",
                                                      fluxes_name);
    CHKERR mField.modify_finite_element_add_field_data("MIX_SKELETON",
                                                       fluxes_name);

    // Look for all BLOCKSET which are MAT_THERMALSET, takes entities from those
    // BLOCKSETS and add them to "MIX" finite element. In addition get data form
    // that meshset and set conductivity which is used to calculate fluxes from
    // gradients of concentration or gradient of temperature, depending how you
    // interpret variables.
    for (_IT_CUBITMESHSETS_BY_BCDATA_TYPE_FOR_LOOP_(
             mField, BLOCKSET | MAT_THERMALSET, it)) {

      Mat_Thermal temp_data;
      CHKERR it->getAttributeDataStructure(temp_data);
      setOfBlocks[it->getMeshsetId()].cOnductivity =
          temp_data.data.Conductivity;
      setOfBlocks[it->getMeshsetId()].cApacity = temp_data.data.HeatCapacity;
      CHKERR mField.get_moab().get_entities_by_type(
          it->meshset, MBTET, setOfBlocks[it->getMeshsetId()].tEts, true);
      CHKERR mField.add_ents_to_finite_element_by_type(
          setOfBlocks[it->getMeshsetId()].tEts, MBTET, "MIX");

      Range skeleton;
      CHKERR mField.get_moab().get_adjacencies(
          setOfBlocks[it->getMeshsetId()].tEts, 2, false, skeleton,
          moab::Interface::UNION);
      CHKERR mField.add_ents_to_finite_element_by_type(skeleton, MBTRI,
                                                       "MIX_SKELETON");
    }

    // Define element to integrate natural boundary conditions, i.e. set values.
    CHKERR mField.add_finite_element("MIX_BCVALUE", MF_ZERO);
    CHKERR mField.modify_finite_element_add_field_row("MIX_BCVALUE",
                                                      fluxes_name);
    CHKERR mField.modify_finite_element_add_field_col("MIX_BCVALUE",
                                                      fluxes_name);
    CHKERR mField.modify_finite_element_add_field_data("MIX_BCVALUE",
                                                       fluxes_name);
    CHKERR mField.modify_finite_element_add_field_data("MIX_BCVALUE",
                                                       values_name);

    // Define element to apply essential boundary conditions.
    CHKERR mField.add_finite_element("MIX_BCFLUX", MF_ZERO);
    CHKERR mField.modify_finite_element_add_field_row("MIX_BCFLUX",
                                                      fluxes_name);
    CHKERR mField.modify_finite_element_add_field_col("MIX_BCFLUX",
                                                      fluxes_name);
    CHKERR mField.modify_finite_element_add_field_data("MIX_BCFLUX",
                                                       fluxes_name);
    CHKERR mField.modify_finite_element_add_field_data("MIX_BCFLUX",
                                                       values_name);
    MoFEMFunctionReturn(0);
  }

  /**
   * \brief Build problem
   * @param  ref_level mesh refinement on which mesh problem you like to built.
   * @return           error code
   */
  MoFEMErrorCode buildProblem(BitRefLevel &ref_level) {
    MoFEMFunctionBegin;
    // build field
    CHKERR mField.build_fields();
    // get tetrahedrons which has been build previously and now in so called
    // garbage bit level
    Range done_tets;
    CHKERR mField.getInterface<BitRefManager>()->getEntitiesByTypeAndRefLevel(
        BitRefLevel().set(0), BitRefLevel().set(), MBTET, done_tets);
    CHKERR mField.getInterface<BitRefManager>()->getEntitiesByTypeAndRefLevel(
        BitRefLevel().set(BITREFLEVEL_SIZE - 1), BitRefLevel().set(), MBTET,
        done_tets);
    // get tetrahedrons which belong to problem bit level
    Range ref_tets;
    CHKERR mField.getInterface<BitRefManager>()->getEntitiesByTypeAndRefLevel(
        ref_level, BitRefLevel().set(), MBTET, ref_tets);
    ref_tets = subtract(ref_tets, done_tets);
    CHKERR mField.build_finite_elements("MIX", &ref_tets, 2);
    // get triangles which has been build previously and now in so called
    // garbage bit level
    Range done_faces;
    CHKERR mField.getInterface<BitRefManager>()->getEntitiesByTypeAndRefLevel(
        BitRefLevel().set(0), BitRefLevel().set(), MBTRI, done_faces);
    CHKERR mField.getInterface<BitRefManager>()->getEntitiesByTypeAndRefLevel(
        BitRefLevel().set(BITREFLEVEL_SIZE - 1), BitRefLevel().set(), MBTRI,
        done_faces);
    // get triangles which belong to problem bit level
    Range ref_faces;
    CHKERR mField.getInterface<BitRefManager>()->getEntitiesByTypeAndRefLevel(
        ref_level, BitRefLevel().set(), MBTRI, ref_faces);
    ref_faces = subtract(ref_faces, done_faces);
    // build finite elements structures
    CHKERR mField.build_finite_elements("MIX_BCFLUX", &ref_faces, 2);
    CHKERR mField.build_finite_elements("MIX_BCVALUE", &ref_faces, 2);
    CHKERR mField.build_finite_elements("MIX_SKELETON", &ref_faces, 2);
    // Build adjacencies of degrees of freedom and elements
    CHKERR mField.build_adjacencies(ref_level);
    // Define problem
    CHKERR mField.add_problem("MIX", MF_ZERO);
    // set refinement level for problem
    CHKERR mField.modify_problem_ref_level_set_bit("MIX", ref_level);
    // Add element to problem
    CHKERR mField.modify_problem_add_finite_element("MIX", "MIX");
    CHKERR mField.modify_problem_add_finite_element("MIX", "MIX_SKELETON");
    // Boundary conditions
    CHKERR mField.modify_problem_add_finite_element("MIX", "MIX_BCFLUX");
    CHKERR mField.modify_problem_add_finite_element("MIX", "MIX_BCVALUE");
    // build problem

    ProblemsManager *prb_mng_ptr;
    CHKERR mField.getInterface(prb_mng_ptr);
    CHKERR prb_mng_ptr->buildProblem("MIX", true);
    // mesh partitioning
    // partition
    CHKERR prb_mng_ptr->partitionProblem("MIX");
    CHKERR prb_mng_ptr->partitionFiniteElements("MIX");
    // what are ghost nodes, see Petsc Manual
    CHKERR prb_mng_ptr->partitionGhostDofs("MIX");
    MoFEMFunctionReturn(0);
  }

  struct OpPostProc
      : MoFEM::VolumeElementForcesAndSourcesCore::UserDataOperator {
    moab::Interface &postProcMesh;
    std::vector<EntityHandle> &mapGaussPts;
    OpPostProc(moab::Interface &post_proc_mesh,
               std::vector<EntityHandle> &map_gauss_pts)
        : MoFEM::VolumeElementForcesAndSourcesCore::UserDataOperator(
              "VALUES", UserDataOperator::OPCOL),
          postProcMesh(post_proc_mesh), mapGaussPts(map_gauss_pts) {}
    MoFEMErrorCode doWork(int side, EntityType type,
                          DataForcesAndSourcesCore::EntData &data) {
      MoFEMFunctionBegin;
      if (type != MBTET)
        MoFEMFunctionReturnHot(0);
      EntityHandle fe_ent = getNumeredEntFiniteElementPtr()->getEnt();
      Tag th_error_flux;
      CHKERR getVolumeFE()->mField.get_moab().tag_get_handle("ERROR_FLUX",
                                                             th_error_flux);
      double *error_flux_ptr;
      CHKERR getVolumeFE()->mField.get_moab().tag_get_by_ptr(
          th_error_flux, &fe_ent, 1, (const void **)&error_flux_ptr);

      Tag th_error_div;
      CHKERR getVolumeFE()->mField.get_moab().tag_get_handle("ERROR_DIV",
                                                             th_error_div);
      double *error_div_ptr;
      CHKERR getVolumeFE()->mField.get_moab().tag_get_by_ptr(
          th_error_div, &fe_ent, 1, (const void **)&error_div_ptr);

      Tag th_error_jump;
      CHKERR getVolumeFE()->mField.get_moab().tag_get_handle("ERROR_JUMP",
                                                             th_error_jump);
      double *error_jump_ptr;
      CHKERR getVolumeFE()->mField.get_moab().tag_get_by_ptr(
          th_error_jump, &fe_ent, 1, (const void **)&error_jump_ptr);

      {
        double def_val = 0;
        Tag th_error_flux;
        CHKERR postProcMesh.tag_get_handle(
            "ERROR_FLUX", 1, MB_TYPE_DOUBLE, th_error_flux,
            MB_TAG_CREAT | MB_TAG_SPARSE, &def_val);
        for (vector<EntityHandle>::iterator vit = mapGaussPts.begin();
             vit != mapGaussPts.end(); vit++) {
          CHKERR postProcMesh.tag_set_data(th_error_flux, &*vit, 1,
                                           error_flux_ptr);
        }

        Tag th_error_div;
        CHKERR postProcMesh.tag_get_handle(
            "ERROR_DIV", 1, MB_TYPE_DOUBLE, th_error_div,
            MB_TAG_CREAT | MB_TAG_SPARSE, &def_val);
        for (vector<EntityHandle>::iterator vit = mapGaussPts.begin();
             vit != mapGaussPts.end(); vit++) {
          CHKERR postProcMesh.tag_set_data(th_error_div, &*vit, 1,
                                           error_div_ptr);
        }

        Tag th_error_jump;
        CHKERR postProcMesh.tag_get_handle(
            "ERROR_JUMP", 1, MB_TYPE_DOUBLE, th_error_jump,
            MB_TAG_CREAT | MB_TAG_SPARSE, &def_val);
        for (vector<EntityHandle>::iterator vit = mapGaussPts.begin();
             vit != mapGaussPts.end(); vit++) {
          CHKERR postProcMesh.tag_set_data(th_error_jump, &*vit, 1,
                                           error_jump_ptr);
        }
      }
      MoFEMFunctionReturn(0);
    }
  };

  /**
   * \brief Post process results
   * @return error code
   */
  MoFEMErrorCode postProc(const string out_file) {
    MoFEMFunctionBegin;
    PostProcVolumeOnRefinedMesh post_proc(mField);
    CHKERR post_proc.generateReferenceElementMesh();
    CHKERR post_proc.addFieldValuesPostProc("VALUES");
    CHKERR post_proc.addFieldValuesGradientPostProc("VALUES");
    CHKERR post_proc.addFieldValuesPostProc("FLUXES");
    // CHKERR post_proc.addHdivFunctionsPostProc("FLUXES");
    post_proc.getOpPtrVector().push_back(
        new OpPostProc(post_proc.postProcMesh, post_proc.mapGaussPts));
    CHKERR mField.loop_finite_elements("MIX", "MIX", post_proc);
    CHKERR post_proc.writeFile(out_file.c_str());
    MoFEMFunctionReturn(0);
  }

  Vec D, D0, F;
  Mat Aij;

  /// \brief create matrices
  MoFEMErrorCode createMatrices() {
    MoFEMFunctionBegin;
    CHKERR mField.getInterface<MatrixManager>()
        ->createMPIAIJWithArrays<PetscGlobalIdx_mi_tag>("MIX", &Aij);
    CHKERR mField.getInterface<VecManager>()->vecCreateGhost("MIX", COL, &D);
    CHKERR mField.getInterface<VecManager>()->vecCreateGhost("MIX", COL, &D0);
    CHKERR mField.getInterface<VecManager>()->vecCreateGhost("MIX", ROW, &F);
    MoFEMFunctionReturn(0);
  }

  /**
   * \brief solve problem
   * @return error code
   */
  MoFEMErrorCode solveLinearProblem() {
    MoFEMFunctionBegin;
    CHKERR MatZeroEntries(Aij);
    CHKERR VecZeroEntries(F);
    CHKERR VecGhostUpdateBegin(F, INSERT_VALUES, SCATTER_FORWARD);
    CHKERR VecGhostUpdateEnd(F, INSERT_VALUES, SCATTER_FORWARD);
    CHKERR VecZeroEntries(D0);
    CHKERR VecGhostUpdateBegin(D0, INSERT_VALUES, SCATTER_FORWARD);
    CHKERR VecGhostUpdateEnd(D0, INSERT_VALUES, SCATTER_FORWARD);
    CHKERR VecZeroEntries(D);
    CHKERR VecGhostUpdateBegin(D, INSERT_VALUES, SCATTER_FORWARD);
    CHKERR VecGhostUpdateEnd(D, INSERT_VALUES, SCATTER_FORWARD);

    CHKERR mField.getInterface<VecManager>()->setGlobalGhostVector(
        "MIX", COL, D, INSERT_VALUES, SCATTER_REVERSE);

    // Calculate essential boundary conditions

    // clear essential bc indices, it could have dofs from other mesh refinement
    bcIndices.clear();
    // clear operator, just in case if some other operators are left on this
    // element
    feTri.getOpPtrVector().clear();
    feTri.getOpPtrVector().push_back(
        new OpHOSetContravariantPiolaTransformOnFace3D(HDIV));
    // set operator to calculate essential boundary conditions
    feTri.getOpPtrVector().push_back(new OpEvaluateBcOnFluxes(*this, "FLUXES"));
    CHKERR mField.loop_finite_elements("MIX", "MIX_BCFLUX", feTri);
    CHKERR VecGhostUpdateBegin(D0, INSERT_VALUES, SCATTER_REVERSE);
    CHKERR VecGhostUpdateEnd(D0, INSERT_VALUES, SCATTER_REVERSE);
    CHKERR VecAssemblyBegin(D0);
    CHKERR VecAssemblyEnd(D0);

    // set operators to calculate matrix and right hand side vectors
    feVol.getOpPtrVector().clear();
    feVol.getOpPtrVector().push_back(new OpL2Source(*this, "VALUES", F));
    feVol.getOpPtrVector().push_back(
        new OpFluxDivergenceAtGaussPts(*this, "FLUXES"));
    feVol.getOpPtrVector().push_back(new OpValuesAtGaussPts(*this, "VALUES"));
    feVol.getOpPtrVector().push_back(
        new OpDivTauU_HdivL2(*this, "FLUXES", "VALUES", F));
    feVol.getOpPtrVector().push_back(
        new OpTauDotSigma_HdivHdiv(*this, "FLUXES", Aij, F));
    feVol.getOpPtrVector().push_back(
        new OpVDivSigma_L2Hdiv(*this, "VALUES", "FLUXES", Aij, F));
    CHKERR mField.loop_finite_elements("MIX", "MIX", feVol);

    // calculate right hand side for natural boundary conditions
    feTri.getOpPtrVector().clear();
    feTri.getOpPtrVector().push_back(
        new OpHOSetContravariantPiolaTransformOnFace3D(HDIV));
    feTri.getOpPtrVector().push_back(new OpRhsBcOnValues(*this, "FLUXES", F));
    CHKERR mField.loop_finite_elements("MIX", "MIX_BCVALUE", feTri);

    // assemble matrices
    CHKERR MatAssemblyBegin(Aij, MAT_FINAL_ASSEMBLY);
    CHKERR MatAssemblyEnd(Aij, MAT_FINAL_ASSEMBLY);
    CHKERR VecGhostUpdateBegin(F, ADD_VALUES, SCATTER_REVERSE);
    CHKERR VecGhostUpdateEnd(F, ADD_VALUES, SCATTER_REVERSE);
    CHKERR VecAssemblyBegin(F);
    CHKERR VecAssemblyEnd(F);

    {
      double nrm2_F;
      CHKERR VecNorm(F, NORM_2, &nrm2_F);
      PetscPrintf(PETSC_COMM_WORLD, "nrm2_F = %6.4e\n", nrm2_F);
    }

    // CHKERR MatMultAdd(Aij,D0,F,F); ;

    // for ksp solver vector is moved into rhs side
    // for snes it is left ond the left
    CHKERR VecScale(F, -1);

    IS essential_bc_ids;
    CHKERR getDirichletBCIndices(&essential_bc_ids);
    CHKERR MatZeroRowsColumnsIS(Aij, essential_bc_ids, 1, D0, F);
    CHKERR ISDestroy(&essential_bc_ids);

    // {
    //   double norm;
    //   CHKERR MatNorm(Aij,NORM_FROBENIUS,&norm); ;
    //   PetscPrintf(PETSC_COMM_WORLD,"mat norm = %6.4e\n",norm);
    // }

    {
      double nrm2_F;
      CHKERR VecNorm(F, NORM_2, &nrm2_F);
      PetscPrintf(PETSC_COMM_WORLD, "With BC nrm2_F = %6.4e\n", nrm2_F);
    }

    // MatView(Aij,PETSC_VIEWER_DRAW_WORLD);
    // MatView(Aij,PETSC_VIEWER_STDOUT_WORLD);
    // std::string wait;
    // std::cin >> wait;

    // MatView(Aij,PETSC_VIEWER_DRAW_WORLD);
    // std::cin >> wait;

    // Solve
    KSP solver;
    CHKERR KSPCreate(PETSC_COMM_WORLD, &solver);
    CHKERR KSPSetOperators(solver, Aij, Aij);
    CHKERR KSPSetFromOptions(solver);
    CHKERR KSPSetUp(solver);
    CHKERR KSPSolve(solver, F, D);
    CHKERR KSPDestroy(&solver);

    {
      double nrm2_D;
      CHKERR VecNorm(D, NORM_2, &nrm2_D);
      ;
      PetscPrintf(PETSC_COMM_WORLD, "nrm2_D = %6.4e\n", nrm2_D);
    }
    CHKERR VecGhostUpdateBegin(D, INSERT_VALUES, SCATTER_FORWARD);
    CHKERR VecGhostUpdateEnd(D, INSERT_VALUES, SCATTER_FORWARD);

    // copy data form vector on mesh
    CHKERR mField.getInterface<VecManager>()->setGlobalGhostVector(
        "MIX", COL, D, INSERT_VALUES, SCATTER_REVERSE);

    MoFEMFunctionReturn(0);
  }

  /// \brief calculate residual
  MoFEMErrorCode calculateResidual() {
    MoFEMFunctionBegin;
    CHKERR VecZeroEntries(F);
    CHKERR VecGhostUpdateBegin(F, INSERT_VALUES, SCATTER_FORWARD);
    CHKERR VecGhostUpdateEnd(F, INSERT_VALUES, SCATTER_FORWARD);
    CHKERR VecAssemblyBegin(F);
    CHKERR VecAssemblyEnd(F);
    // calculate residuals
    feVol.getOpPtrVector().clear();
    feVol.getOpPtrVector().push_back(new OpL2Source(*this, "VALUES", F));
    feVol.getOpPtrVector().push_back(
        new OpFluxDivergenceAtGaussPts(*this, "FLUXES"));
    feVol.getOpPtrVector().push_back(new OpValuesAtGaussPts(*this, "VALUES"));
    feVol.getOpPtrVector().push_back(
        new OpDivTauU_HdivL2(*this, "FLUXES", "VALUES", F));
    feVol.getOpPtrVector().push_back(
        new OpTauDotSigma_HdivHdiv(*this, "FLUXES", PETSC_NULL, F));
    feVol.getOpPtrVector().push_back(
        new OpVDivSigma_L2Hdiv(*this, "VALUES", "FLUXES", PETSC_NULL, F));
    CHKERR mField.loop_finite_elements("MIX", "MIX", feVol);
    feTri.getOpPtrVector().clear();
    feTri.getOpPtrVector().push_back(new OpRhsBcOnValues(*this, "FLUXES", F));
    CHKERR mField.loop_finite_elements("MIX", "MIX_BCVALUE", feTri);
    CHKERR VecGhostUpdateBegin(F, ADD_VALUES, SCATTER_REVERSE);
    CHKERR VecGhostUpdateEnd(F, ADD_VALUES, SCATTER_REVERSE);
    CHKERR VecAssemblyBegin(F);
    CHKERR VecAssemblyEnd(F);
    // CHKERR VecAXPY(F,-1.,D0);
    // CHKERR MatZeroRowsIS(Aij,essential_bc_ids,1,PETSC_NULL,F);
    {
      std::vector<int> ids;
      ids.insert(ids.begin(), bcIndices.begin(), bcIndices.end());
      std::vector<double> vals(ids.size(), 0);
      CHKERR VecSetValues(F, ids.size(), &*ids.begin(), &*vals.begin(),
                          INSERT_VALUES);
      CHKERR VecAssemblyBegin(F);
      CHKERR VecAssemblyEnd(F);
    }
    {
      double nrm2_F;
      CHKERR VecNorm(F, NORM_2, &nrm2_F);
      PetscPrintf(PETSC_COMM_WORLD, "nrm2_F = %6.4e\n", nrm2_F);
      const double eps = 1e-8;
      if (nrm2_F > eps) {
        // SETERRQ(PETSC_COMM_SELF,MOFEM_ATOM_TEST_INVALID,"problem with
        // residual");
      }
    }
    MoFEMFunctionReturn(0);
  }

  /** \brief Calculate error on elements

    \todo this functions runs serial, in future should be parallel and work on
    distributed meshes.

  */
  MoFEMErrorCode evaluateError() {
    MoFEMFunctionBegin;
    errorMap.clear();
    sumErrorFlux = 0;
    sumErrorDiv = 0;
    sumErrorJump = 0;
    feTri.getOpPtrVector().clear();
    feTri.getOpPtrVector().push_back(new OpSkeleton(*this, "FLUXES"));
    CHKERR mField.loop_finite_elements("MIX", "MIX_SKELETON", feTri, 0,
                                       mField.get_comm_size());
    feVol.getOpPtrVector().clear();
    feVol.getOpPtrVector().push_back(
        new OpFluxDivergenceAtGaussPts(*this, "FLUXES"));
    feVol.getOpPtrVector().push_back(
        new OpValuesGradientAtGaussPts(*this, "VALUES"));
    feVol.getOpPtrVector().push_back(new OpError(*this, "VALUES"));
    CHKERR mField.loop_finite_elements("MIX", "MIX", feVol, 0,
                                       mField.get_comm_size());
    const Problem *problem_ptr;
    CHKERR mField.get_problem("MIX", &problem_ptr);
    PetscPrintf(mField.get_comm(),
                "Nb dofs %d error flux^2 = %6.4e error div^2 = %6.4e error "
                "jump^2 = %6.4e error tot^2 = %6.4e\n",
                problem_ptr->getNbDofsRow(), sumErrorFlux, sumErrorDiv,
                sumErrorJump, sumErrorFlux + sumErrorDiv + sumErrorJump);
    MoFEMFunctionReturn(0);
  }

  /// \brief destroy matrices
  MoFEMErrorCode destroyMatrices() {
    MoFEMFunctionBegin;
    CHKERR MatDestroy(&Aij);
    ;
    CHKERR VecDestroy(&D);
    ;
    CHKERR VecDestroy(&D0);
    ;
    CHKERR VecDestroy(&F);
    ;
    MoFEMFunctionReturn(0);
  }

  /**
  \brief Assemble \f$\int_\mathcal{T} \mathbf{A} \boldsymbol\sigma \cdot
  \boldsymbol\tau \textrm{d}\mathcal{T}\f$

  \ingroup mofem_mix_transport_elem
  */
  struct OpTauDotSigma_HdivHdiv
      : public MoFEM::VolumeElementForcesAndSourcesCore::UserDataOperator {

    MixTransportElement &cTx;
    Mat Aij;
    Vec F;

    OpTauDotSigma_HdivHdiv(MixTransportElement &ctx,
                           const std::string flux_name, Mat aij, Vec f)
        : MoFEM::VolumeElementForcesAndSourcesCore::UserDataOperator(
              flux_name, flux_name,
              UserDataOperator::OPROWCOL | UserDataOperator::OPCOL),
          cTx(ctx), Aij(aij), F(f) {
      sYmm = true;
    }

    MatrixDouble NN, transNN;
    MatrixDouble3by3 invK;
    VectorDouble Nf;

    /**
     * \brief Assemble matrix
     * @param  row_side local index of row entity on element
     * @param  col_side local index of col entity on element
     * @param  row_type type of row entity, f.e. MBVERTEX, MBEDGE, or MBTET
     * @param  col_type type of col entity, f.e. MBVERTEX, MBEDGE, or MBTET
     * @param  row_data data for row
     * @param  col_data data for col
     * @return          error code
     */
    MoFEMErrorCode doWork(int row_side, int col_side, EntityType row_type,
                          EntityType col_type,
                          DataForcesAndSourcesCore::EntData &row_data,
                          DataForcesAndSourcesCore::EntData &col_data) {
      MoFEMFunctionBegin;
      if (Aij == PETSC_NULL)
        MoFEMFunctionReturnHot(0);
      if (row_data.getIndices().size() == 0)
        MoFEMFunctionReturnHot(0);
      if (col_data.getIndices().size() == 0)
        MoFEMFunctionReturnHot(0);
      EntityHandle fe_ent = getNumeredEntFiniteElementPtr()->getEnt();
      int nb_row = row_data.getIndices().size();
      int nb_col = col_data.getIndices().size();
      NN.resize(nb_row, nb_col, false);
      NN.clear();
      FTensor::Index<'i', 3> i;
      FTensor::Index<'j', 3> j;
      invK.resize(3, 3, false);
      // get access to resistivity data by tensor rank 2
      FTensor::Tensor2<double *, 3, 3> t_inv_k(
          &invK(0, 0), &invK(0, 1), &invK(0, 2), &invK(1, 0), &invK(1, 1),
          &invK(1, 2), &invK(2, 0), &invK(2, 1), &invK(2, 2));
      // Get base functions
      auto t_n_hdiv_row = row_data.getFTensor1N<3>();
      FTensor::Tensor1<double, 3> t_row;
      int nb_gauss_pts = row_data.getN().size1();
      for (int gg = 0; gg != nb_gauss_pts; gg++) {
        // get integration weight and multiply by element volume
        double w = getGaussPts()(3, gg) * getVolume();
        const double x = getCoordsAtGaussPts()(gg, 0);
        const double y = getCoordsAtGaussPts()(gg, 1);
        const double z = getCoordsAtGaussPts()(gg, 2);
        // calculate receptivity (invers of conductivity)
        CHKERR cTx.getResistivity(fe_ent, x, y, z, invK);
        for (int kk = 0; kk != nb_row; kk++) {
          FTensor::Tensor1<const double *, 3> t_n_hdiv_col(
              &col_data.getVectorN<3>(gg)(0, HVEC0),
              &col_data.getVectorN<3>(gg)(0, HVEC1),
              &col_data.getVectorN<3>(gg)(0, HVEC2), 3);
          t_row(j) = w * t_n_hdiv_row(i) * t_inv_k(i, j);
          for (int ll = 0; ll != nb_col; ll++) {
            NN(kk, ll) += t_row(j) * t_n_hdiv_col(j);
            ++t_n_hdiv_col;
          }
          ++t_n_hdiv_row;
        }
      }
      Mat a = (Aij != PETSC_NULL) ? Aij : getFEMethod()->ts_B;
      CHKERR MatSetValues(a, nb_row, &row_data.getIndices()[0], nb_col,
                          &col_data.getIndices()[0], &NN(0, 0), ADD_VALUES);
      // matrix is symmetric, assemble other part
      if (row_side != col_side || row_type != col_type) {
        transNN.resize(nb_col, nb_row);
        noalias(transNN) = trans(NN);
        CHKERR MatSetValues(a, nb_col, &col_data.getIndices()[0], nb_row,
                            &row_data.getIndices()[0], &transNN(0, 0),
                            ADD_VALUES);
      }

      MoFEMFunctionReturn(0);
    }

    /**
     * \brief Assemble matrix
     * @param  side local index of row entity on element
     * @param  type type of row entity, f.e. MBVERTEX, MBEDGE, or MBTET
     * @param  data data for row
     * @return          error code
     */
    MoFEMErrorCode doWork(int side, EntityType type,
                          DataForcesAndSourcesCore::EntData &data) {
      MoFEMFunctionBegin;
      if (F == PETSC_NULL)
        MoFEMFunctionReturnHot(0);
      int nb_row = data.getIndices().size();
      if (nb_row == 0)
        MoFEMFunctionReturnHot(0);

      EntityHandle fe_ent = getNumeredEntFiniteElementPtr()->getEnt();
      Nf.resize(nb_row);
      Nf.clear();
      FTensor::Index<'i', 3> i;
      FTensor::Index<'j', 3> j;
      invK.resize(3, 3, false);
      Nf.resize(nb_row);
      Nf.clear();
      // get access to resistivity data by tensor rank 2
      FTensor::Tensor2<double *, 3, 3> t_inv_k(
          &invK(0, 0), &invK(0, 1), &invK(0, 2), &invK(1, 0), &invK(1, 1),
          &invK(1, 2), &invK(2, 0), &invK(2, 1), &invK(2, 2));
      // get base functions
      auto t_n_hdiv = data.getFTensor1N<3>();
      auto t_flux = getFTensor1FromMat<3>(cTx.fluxesAtGaussPts);
      int nb_gauss_pts = data.getN().size1();
      for (int gg = 0; gg < nb_gauss_pts; gg++) {
        double w = getGaussPts()(3, gg) * getVolume();
        const double x = getCoordsAtGaussPts()(gg, 0);
        const double y = getCoordsAtGaussPts()(gg, 1);
        const double z = getCoordsAtGaussPts()(gg, 2);
        CHKERR cTx.getResistivity(fe_ent, x, y, z, invK);
        for (int ll = 0; ll != nb_row; ll++) {
          Nf[ll] += w * t_n_hdiv(i) * t_inv_k(i, j) * t_flux(j);
          ++t_n_hdiv;
        }
        ++t_flux;
      }
      CHKERR VecSetValues(F, nb_row, &data.getIndices()[0], &Nf[0], ADD_VALUES);

      MoFEMFunctionReturn(0);
    }
  };

  /** \brief Assemble \f$ \int_\mathcal{T} u \textrm{div}[\boldsymbol\tau]
   * \textrm{d}\mathcal{T} \f$
   */
  struct OpDivTauU_HdivL2
      : public MoFEM::VolumeElementForcesAndSourcesCore::UserDataOperator {

    MixTransportElement &cTx;
    Vec F;

    OpDivTauU_HdivL2(MixTransportElement &ctx, const std::string flux_name_row,
                     string val_name_col, Vec f)
        : MoFEM::VolumeElementForcesAndSourcesCore::UserDataOperator(
              flux_name_row, val_name_col, UserDataOperator::OPROW),
          cTx(ctx), F(f) {
      // this operator is not symmetric setting this variable makes element
      // operator to loop over element entities (sub-simplices) without
      // assumption that off-diagonal matrices are symmetric.
      sYmm = false;
    }

    VectorDouble divVec, Nf;

    MoFEMErrorCode doWork(int side, EntityType type,
                          DataForcesAndSourcesCore::EntData &data) {
      MoFEMFunctionBegin;
      if (data.getFieldData().size() == 0)
        MoFEMFunctionReturnHot(0);
      int nb_row = data.getIndices().size();
      Nf.resize(nb_row);
      Nf.clear();
      divVec.resize(data.getN().size2() / 3, 0);
      if (divVec.size() != data.getIndices().size()) {
        SETERRQ(PETSC_COMM_SELF, MOFEM_DATA_INCONSISTENCY,
                "data inconsistency");
      }
      int nb_gauss_pts = data.getN().size1();

      FTensor::Index<'i', 3> i;
      auto t_base_diff_hdiv = data.getFTensor2DiffN<3, 3>();

      int gg = 0;
      for (; gg < nb_gauss_pts; gg++) {
        double w = getGaussPts()(3, gg) * getVolume();
        for(auto &v : divVec) {
          v = t_base_diff_hdiv(i, i);
          ++t_base_diff_hdiv;
        }
<<<<<<< HEAD
        for(auto &v : divVec) {
          v = t_base_diff_hdiv(i, i);
          ++t_base_diff_hdiv;
        }
=======
>>>>>>> 2a13f3a7
        noalias(Nf) -= w * divVec * cTx.valuesAtGaussPts[gg];
      }
      CHKERR VecSetValues(F, nb_row, &data.getIndices()[0], &Nf[0], ADD_VALUES);
      ;

      MoFEMFunctionReturn(0);
    }
  };

  /** \brief \f$ \int_\mathcal{T} \textrm{div}[\boldsymbol\sigma] v
   * \textrm{d}\mathcal{T} \f$
   */
  struct OpVDivSigma_L2Hdiv
      : public MoFEM::VolumeElementForcesAndSourcesCore::UserDataOperator {

    MixTransportElement &cTx;
    Mat Aij;
    Vec F;

    /**
     * \brief Constructor
     */
    OpVDivSigma_L2Hdiv(MixTransportElement &ctx, const std::string val_name_row,
                       string flux_name_col, Mat aij, Vec f)
        : MoFEM::VolumeElementForcesAndSourcesCore::UserDataOperator(
              val_name_row, flux_name_col,
              UserDataOperator::OPROW | UserDataOperator::OPROWCOL),
          cTx(ctx), Aij(aij), F(f) {

      // this operator is not symmetric setting this variable makes element
      // operator to loop over element entities without
      // assumption that off-diagonal matrices are symmetric.
      sYmm = false;
    }

    MatrixDouble NN, transNN;
    VectorDouble divVec, Nf;

    /**
     * \brief Do calculations
     * @param  row_side local index of entity on row
     * @param  col_side local index of entity on column
     * @param  row_type type of row entity
     * @param  col_type type of col entity
     * @param  row_data row data structure carrying information about base
     * functions, DOFs indices, etc.
     * @param  col_data column data structure carrying information about base
     * functions, DOFs indices, etc.
     * @return          error code
     */
    MoFEMErrorCode doWork(int row_side, int col_side, EntityType row_type,
                          EntityType col_type,
                          DataForcesAndSourcesCore::EntData &row_data,
                          DataForcesAndSourcesCore::EntData &col_data) {
      MoFEMFunctionBegin;
      if (Aij == PETSC_NULL)
        MoFEMFunctionReturnHot(0);
      if (row_data.getFieldData().size() == 0)
        MoFEMFunctionReturnHot(0);
      if (col_data.getFieldData().size() == 0)
        MoFEMFunctionReturnHot(0);
      int nb_row = row_data.getFieldData().size();
      int nb_col = col_data.getFieldData().size();
      NN.resize(nb_row, nb_col);
      NN.clear();
      divVec.resize(nb_col, false);

      FTensor::Index<'i', 3> i;
      auto t_base_diff_hdiv = col_data.getFTensor2DiffN<3, 3>();

      int nb_gauss_pts = row_data.getN().size1();
      for (int gg = 0; gg < nb_gauss_pts; gg++) {
        double w = getGaussPts()(3, gg) * getVolume();
        for (auto &v : divVec) {
          v = t_base_diff_hdiv(i, i);
          ++t_base_diff_hdiv;
        }
<<<<<<< HEAD
        for (auto &v : divVec) {
          v = t_base_diff_hdiv(i, i);
          ++t_base_diff_hdiv;
        }
=======
>>>>>>> 2a13f3a7
        noalias(NN) += w * outer_prod(row_data.getN(gg), divVec);
      }
      CHKERR MatSetValues(Aij, nb_row, &row_data.getIndices()[0], nb_col,
                          &col_data.getIndices()[0], &NN(0, 0), ADD_VALUES);
      transNN.resize(nb_col, nb_row);
      ublas::noalias(transNN) = -trans(NN);
      CHKERR MatSetValues(Aij, nb_col, &col_data.getIndices()[0], nb_row,
                          &row_data.getIndices()[0], &transNN(0, 0),
                          ADD_VALUES);
      MoFEMFunctionReturn(0);
    }

    MoFEMErrorCode doWork(int side, EntityType type,
                          DataForcesAndSourcesCore::EntData &data) {
      MoFEMFunctionBegin;
      if (data.getIndices().size() == 0)
        MoFEMFunctionReturnHot(0);
      if (data.getIndices().size() != data.getN().size2()) {
        SETERRQ(PETSC_COMM_SELF, MOFEM_DATA_INCONSISTENCY,
                "data inconsistency");
      }
      int nb_row = data.getIndices().size();
      Nf.resize(nb_row);
      Nf.clear();
      int nb_gauss_pts = data.getN().size1();
      for (int gg = 0; gg < nb_gauss_pts; gg++) {
        double w = getGaussPts()(3, gg) * getVolume();
        noalias(Nf) += w * data.getN(gg) * cTx.divergenceAtGaussPts[gg];
      }
      CHKERR VecSetValues(F, nb_row, &data.getIndices()[0], &Nf[0], ADD_VALUES);
      ;
      MoFEMFunctionReturn(0);
    }
  };

  /** \brief Calculate source therms, i.e. \f$\int_\mathcal{T} f v
   * \textrm{d}\mathcal{T}\f$
   */
  struct OpL2Source
      : public MoFEM::VolumeElementForcesAndSourcesCore::UserDataOperator {
    MixTransportElement &cTx;
    Vec F;

    OpL2Source(MixTransportElement &ctx, const std::string val_name, Vec f)
        : MoFEM::VolumeElementForcesAndSourcesCore::UserDataOperator(
              val_name, UserDataOperator::OPROW),
          cTx(ctx), F(f) {}

    VectorDouble Nf;
    MoFEMErrorCode doWork(int side, EntityType type,
                          DataForcesAndSourcesCore::EntData &data) {
      MoFEMFunctionBegin;
      if (data.getFieldData().size() == 0)
        MoFEMFunctionReturnHot(0);
      EntityHandle fe_ent = getNumeredEntFiniteElementPtr()->getEnt();
      int nb_row = data.getFieldData().size();
      Nf.resize(nb_row, false);
      Nf.clear();
      int nb_gauss_pts = data.getN().size1();
      for (int gg = 0; gg < nb_gauss_pts; gg++) {
        double w = getGaussPts()(3, gg) * getVolume();
        const double x = getCoordsAtGaussPts()(gg, 0);
        const double y = getCoordsAtGaussPts()(gg, 1);
        const double z = getCoordsAtGaussPts()(gg, 2);
        double flux = 0;
        CHKERR cTx.getSource(fe_ent, x, y, z, flux);
        noalias(Nf) += w * data.getN(gg) * flux;
      }
      CHKERR VecSetValues(F, nb_row, &data.getIndices()[0], &Nf[0], ADD_VALUES);
      ;
      MoFEMFunctionReturn(0);
    }
  };

  /**
   * \brief calculate \f$ \int_\mathcal{S} {\boldsymbol\tau} \cdot \mathbf{n}u
   \textrm{d}\mathcal{S} \f$

   * This terms comes from differentiation by parts. Note that in this Dirichlet
   * boundary conditions are natural.

   */
  struct OpRhsBcOnValues
      : public MoFEM::FaceElementForcesAndSourcesCore::UserDataOperator {

    MixTransportElement &cTx;
    Vec F;

    /**
     * \brief Constructor
     */
    OpRhsBcOnValues(MixTransportElement &ctx, const std::string fluxes_name,
                    Vec f)
        : MoFEM::FaceElementForcesAndSourcesCore::UserDataOperator(
              fluxes_name, UserDataOperator::OPROW),
          cTx(ctx), F(f) {}

    VectorDouble nF;

    /**
     * \brief Integrate boundary condition
     * @param  side local index of entity
     * @param  type type of entity
     * @param  data data on entity
     * @return      error code
     */
    MoFEMErrorCode doWork(int side, EntityType type,
                          DataForcesAndSourcesCore::EntData &data) {
      MoFEMFunctionBegin;
      if (data.getFieldData().size() == 0)
        MoFEMFunctionReturnHot(0);
      EntityHandle fe_ent = getNumeredEntFiniteElementPtr()->getEnt();
      nF.resize(data.getIndices().size());
      nF.clear();
      int nb_gauss_pts = data.getN().size1();
      for (int gg = 0; gg < nb_gauss_pts; gg++) {
        const double x = getCoordsAtGaussPts()(gg, 0);
        const double y = getCoordsAtGaussPts()(gg, 1);
        const double z = getCoordsAtGaussPts()(gg, 2);
        
        double value;
        CHKERR cTx.getBcOnValues(fe_ent, gg, x, y, z, value);
        ;
        double w = getGaussPts()(2, gg) * 0.5;
        if (getNormalsAtGaussPts().size1() == (unsigned int)nb_gauss_pts) {
          noalias(nF) +=
              w * prod(data.getVectorN<3>(gg), getNormalsAtGaussPts(gg)) *
              value;
        } else {
          noalias(nF) += w * prod(data.getVectorN<3>(gg), getNormal()) * value;
        }
      }
      Vec f = (F != PETSC_NULL) ? F : getFEMethod()->ts_F;
      CHKERR VecSetValues(f, data.getIndices().size(), &data.getIndices()[0],
                          &nF[0], ADD_VALUES);

      MoFEMFunctionReturn(0);
    }
  };

  /**
   * \brief Evaluate boundary conditions on fluxes.
   *
   * Note that Neumann boundary conditions here are essential. So it is opposite
   * what you find in displacement finite element method.
   *

   * Here we have to solve for degrees of freedom on boundary such base
   functions
   * approximate flux.

   *
   */
  struct OpEvaluateBcOnFluxes
      : public MoFEM::FaceElementForcesAndSourcesCore::UserDataOperator {
    MixTransportElement &cTx;
    OpEvaluateBcOnFluxes(MixTransportElement &ctx, const std::string flux_name)
        : MoFEM::FaceElementForcesAndSourcesCore::UserDataOperator(
              flux_name, UserDataOperator::OPROW),
          cTx(ctx) {}

    MatrixDouble NN;
    VectorDouble Nf;
    FTensor::Index<'i', 3> i;

    MoFEMErrorCode doWork(int side, EntityType type,
                          DataForcesAndSourcesCore::EntData &data) {
      MoFEMFunctionBegin;
      if (data.getFieldData().size() == 0)
        MoFEMFunctionReturnHot(0);
      EntityHandle fe_ent = getNumeredEntFiniteElementPtr()->getEnt();
      int nb_dofs = data.getFieldData().size();
      int nb_gauss_pts = data.getN().size1();
      if (3 * nb_dofs != static_cast<int>(data.getN().size2())) {
        SETERRQ(PETSC_COMM_WORLD, MOFEM_DATA_INCONSISTENCY,
                "wrong number of dofs");
      }
      NN.resize(nb_dofs, nb_dofs);
      Nf.resize(nb_dofs);
      NN.clear();
      Nf.clear();

      // Get normal vector. Note that when higher order geometry is set, then
      // face element could be curved, i.e. normal can be different at each
      // integration point.
      double *normal_ptr;
      if (getNormalsAtGaussPts().size1() == (unsigned int)nb_gauss_pts) {
        // HO geometry
        normal_ptr = &getNormalsAtGaussPts(0)[0];
      } else {
        // Linear geometry, i.e. constant normal on face
        normal_ptr = &getNormal()[0];
      }
      // set tensor from pointer
      FTensor::Tensor1<const double *, 3> t_normal(normal_ptr, &normal_ptr[1],
                                                   &normal_ptr[2], 3);
      // get base functions
      auto t_n_hdiv_row = data.getFTensor1N<3>();

      double nrm2 = 0;

      // loop over integration points
      for (int gg = 0; gg < nb_gauss_pts; gg++) {

        // get integration point coordinates
        const double x = getCoordsAtGaussPts()(gg, 0);
        const double y = getCoordsAtGaussPts()(gg, 1);
        const double z = getCoordsAtGaussPts()(gg, 2);

        // get flux on fece for given element handle and coordinates
        double flux;
        CHKERR cTx.getBcOnFluxes(fe_ent, x, y, z, flux);
        ;
        // get weight for integration rule
        double w = getGaussPts()(2, gg);
        if (gg == 0) {
          nrm2 = sqrt(t_normal(i) * t_normal(i));
        }

        // set tensor of rank 0 to matrix NN elements
        // loop over base functions on rows and columns
        for (int ll = 0; ll != nb_dofs; ll++) {
          // get column on shape functions
          FTensor::Tensor1<const double *, 3> t_n_hdiv_col(
              &data.getVectorN<3>(gg)(0, HVEC0),
              &data.getVectorN<3>(gg)(0, HVEC1),
              &data.getVectorN<3>(gg)(0, HVEC2), 3);
          for (int kk = 0; kk <= ll; kk++) {
            NN(ll, kk) += w * t_n_hdiv_row(i) * t_n_hdiv_col(i);
            ++t_n_hdiv_col;
          }
          // right hand side
          Nf[ll] += w * t_n_hdiv_row(i) * t_normal(i) * flux / nrm2;
          ++t_n_hdiv_row;
        }

        // If HO geometry increment t_normal to next integration point
        if (getNormalsAtGaussPts().size1() == (unsigned int)nb_gauss_pts) {
          ++t_normal;
          nrm2 = sqrt(t_normal(i) * t_normal(i));
        }
      }
      // get global dofs indices on element
      cTx.bcIndices.insert(data.getIndices().begin(), data.getIndices().end());
      // factor matrix
      cholesky_decompose(NN);
      // solve local problem
      cholesky_solve(NN, Nf, ublas::lower());

      // set solution to vector
      CHKERR VecSetOption(cTx.D0, VEC_IGNORE_NEGATIVE_INDICES, PETSC_TRUE);
      CHKERR VecSetValues(cTx.D0, nb_dofs, &*data.getIndices().begin(),
                          &*Nf.begin(), INSERT_VALUES);
      for (int dd = 0; dd != nb_dofs; ++dd)
        data.getFieldDofs()[dd]->getFieldData() = Nf[dd];

      MoFEMFunctionReturn(0);
    }
  };

  /**
   * \brief Calculate values at integration points
   */
  struct OpValuesAtGaussPts
      : public MoFEM::VolumeElementForcesAndSourcesCore::UserDataOperator {

    MixTransportElement &cTx;

    OpValuesAtGaussPts(MixTransportElement &ctx,
                       const std::string val_name = "VALUES")
        : MoFEM::VolumeElementForcesAndSourcesCore::UserDataOperator(
              val_name, UserDataOperator::OPROW),
          cTx(ctx) {}

    virtual ~OpValuesAtGaussPts() {}

    MoFEMErrorCode doWork(int side, EntityType type,
                          DataForcesAndSourcesCore::EntData &data) {
      MoFEMFunctionBegin;
      if (data.getFieldData().size() == 0)
        MoFEMFunctionReturnHot(0);

      int nb_gauss_pts = data.getN().size1();
      cTx.valuesAtGaussPts.resize(nb_gauss_pts);
      for (int gg = 0; gg < nb_gauss_pts; gg++) {
        cTx.valuesAtGaussPts[gg] =
            inner_prod(trans(data.getN(gg)), data.getFieldData());
      }

      MoFEMFunctionReturn(0);
    }
  };

  /**
   * \brief Calculate gradients of values at integration points
   */
  struct OpValuesGradientAtGaussPts
      : public MoFEM::VolumeElementForcesAndSourcesCore::UserDataOperator {

    MixTransportElement &cTx;

    OpValuesGradientAtGaussPts(MixTransportElement &ctx,
                               const std::string val_name = "VALUES")
        : MoFEM::VolumeElementForcesAndSourcesCore::UserDataOperator(
              val_name, UserDataOperator::OPROW),
          cTx(ctx) {}
    virtual ~OpValuesGradientAtGaussPts() {}

    MoFEMErrorCode doWork(int side, EntityType type,
                          DataForcesAndSourcesCore::EntData &data) {
      MoFEMFunctionBegin;
      if (data.getFieldData().size() == 0)
        MoFEMFunctionReturnHot(0);
      int nb_gauss_pts = data.getDiffN().size1();
      cTx.valuesGradientAtGaussPts.resize(3, nb_gauss_pts);
      for (int gg = 0; gg < nb_gauss_pts; gg++) {
        ublas::matrix_column<MatrixDouble> values_grad_at_gauss_pts(
            cTx.valuesGradientAtGaussPts, gg);
        noalias(values_grad_at_gauss_pts) =
            prod(trans(data.getDiffN(gg)), data.getFieldData());
      }
      MoFEMFunctionReturn(0);
    }
  };

  /**
   * \brief calculate flux at integration point
   */
  struct OpFluxDivergenceAtGaussPts
      : public MoFEM::VolumeElementForcesAndSourcesCore::UserDataOperator {

    MixTransportElement &cTx;

    OpFluxDivergenceAtGaussPts(MixTransportElement &ctx,
                               const std::string field_name)
        : MoFEM::VolumeElementForcesAndSourcesCore::UserDataOperator(
              field_name, UserDataOperator::OPROW),
          cTx(ctx) {}

    VectorDouble divVec;
    MoFEMErrorCode doWork(int side, EntityType type,
                          DataForcesAndSourcesCore::EntData &data) {
      MoFEMFunctionBegin;

      if (data.getFieldData().size() == 0)
        MoFEMFunctionReturnHot(0);
      int nb_gauss_pts = data.getDiffN().size1();
      int nb_dofs = data.getFieldData().size();
      cTx.fluxesAtGaussPts.resize(3, nb_gauss_pts);
      cTx.divergenceAtGaussPts.resize(nb_gauss_pts);
      if (type == MBTRI && side == 0) {
        cTx.divergenceAtGaussPts.clear();
        cTx.fluxesAtGaussPts.clear();
      }
      divVec.resize(nb_dofs);

      FTensor::Index<'i', 3> i;
      auto t_base_diff_hdiv = data.getFTensor2DiffN<3, 3>();

      for (int gg = 0; gg < nb_gauss_pts; gg++) {
        for(auto &v : divVec) {
          v = t_base_diff_hdiv(i, i);
          ++t_base_diff_hdiv;
        }
        cTx.divergenceAtGaussPts[gg] += inner_prod(divVec, data.getFieldData());
        ublas::matrix_column<MatrixDouble> flux_at_gauss_pt(
            cTx.fluxesAtGaussPts, gg);
        flux_at_gauss_pt +=
            prod(trans(data.getVectorN<3>(gg)), data.getFieldData());
      }
      MoFEMFunctionReturn(0);
    }
  };

  map<double, EntityHandle> errorMap;
  double sumErrorFlux;
  double sumErrorDiv;
  double sumErrorJump;

  /** \brief calculate error evaluator
   */
  struct OpError
      : public MoFEM::VolumeElementForcesAndSourcesCore::UserDataOperator {

    MixTransportElement &cTx;

    OpError(MixTransportElement &ctx, const std::string field_name)
        : MoFEM::VolumeElementForcesAndSourcesCore::UserDataOperator(
              field_name, UserDataOperator::OPROW),
          cTx(ctx) {}
    virtual ~OpError() {}

    VectorDouble deltaFlux;
    MatrixDouble3by3 invK;

    MoFEMErrorCode doWork(int side, EntityType type,
                          DataForcesAndSourcesCore::EntData &data) {
      MoFEMFunctionBegin;
      if (type != MBTET)
        MoFEMFunctionReturnHot(0);
      invK.resize(3, 3, false);
      int nb_gauss_pts = data.getN().size1();
      EntityHandle fe_ent = getNumeredEntFiniteElementPtr()->getEnt();
      double def_val = 0;
      Tag th_error_flux, th_error_div;
      CHKERR cTx.mField.get_moab().tag_get_handle(
          "ERROR_FLUX", 1, MB_TYPE_DOUBLE, th_error_flux,
          MB_TAG_CREAT | MB_TAG_SPARSE, &def_val);
      double *error_flux_ptr;
      CHKERR cTx.mField.get_moab().tag_get_by_ptr(
          th_error_flux, &fe_ent, 1, (const void **)&error_flux_ptr);

      CHKERR cTx.mField.get_moab().tag_get_handle(
          "ERROR_DIV", 1, MB_TYPE_DOUBLE, th_error_div,
          MB_TAG_CREAT | MB_TAG_SPARSE, &def_val);
      double *error_div_ptr;
      CHKERR cTx.mField.get_moab().tag_get_by_ptr(
          th_error_div, &fe_ent, 1, (const void **)&error_div_ptr);

      Tag th_error_jump;
      CHKERR cTx.mField.get_moab().tag_get_handle(
          "ERROR_JUMP", 1, MB_TYPE_DOUBLE, th_error_jump,
          MB_TAG_CREAT | MB_TAG_SPARSE, &def_val);
      double *error_jump_ptr;
      CHKERR cTx.mField.get_moab().tag_get_by_ptr(
          th_error_jump, &fe_ent, 1, (const void **)&error_jump_ptr);
      *error_jump_ptr = 0;

      /// characteristic size of the element
      const double h = pow(getVolume() * 12 / sqrt(2), (double)1 / 3);

      for (int ff = 0; ff != 4; ff++) {
        EntityHandle face;
        CHKERR cTx.mField.get_moab().side_element(fe_ent, 2, ff, face);
        double *error_face_jump_ptr;
        CHKERR cTx.mField.get_moab().tag_get_by_ptr(
            th_error_jump, &face, 1, (const void **)&error_face_jump_ptr);
        *error_face_jump_ptr = (1 / sqrt(h)) * sqrt(*error_face_jump_ptr);
        *error_face_jump_ptr = pow(*error_face_jump_ptr, 2);
        *error_jump_ptr += *error_face_jump_ptr;
      }

      *error_flux_ptr = 0;
      *error_div_ptr = 0;
      deltaFlux.resize(3, false);
      for (int gg = 0; gg < nb_gauss_pts; gg++) {
        double w = getGaussPts()(3, gg) * getVolume();
        const double x = getCoordsAtGaussPts()(gg, 0);
        const double y = getCoordsAtGaussPts()(gg, 1);
        const double z = getCoordsAtGaussPts()(gg, 2);
        double flux;
        CHKERR cTx.getSource(fe_ent, x, y, z, flux);
        ;
        *error_div_ptr += w * pow(cTx.divergenceAtGaussPts[gg] - flux, 2);
        CHKERR cTx.getResistivity(fe_ent, x, y, z, invK);
        ;
        ublas::matrix_column<MatrixDouble> flux_at_gauss_pt(
            cTx.fluxesAtGaussPts, gg);
        ublas::matrix_column<MatrixDouble> values_grad_at_gauss_pts(
            cTx.valuesGradientAtGaussPts, gg);
        noalias(deltaFlux) =
            prod(invK, flux_at_gauss_pt) + values_grad_at_gauss_pts;
        *error_flux_ptr += w * inner_prod(deltaFlux, deltaFlux);
      }
      *error_div_ptr = h * sqrt(*error_div_ptr);
      *error_div_ptr = pow(*error_div_ptr, 2);
      cTx.errorMap[sqrt(*error_flux_ptr + *error_div_ptr + *error_jump_ptr)] =
          fe_ent;
      // Sum/Integrate all errors
      cTx.sumErrorFlux += *error_flux_ptr * getVolume();
      cTx.sumErrorDiv += *error_div_ptr * getVolume();
      // FIXME: Summation should be while skeleton is calculated
      cTx.sumErrorJump +=
          *error_jump_ptr * getVolume(); /// FIXME: this need to be fixed
      MoFEMFunctionReturn(0);
    }
  };

  /**
   * \brief calculate jump on entities
   */
  struct OpSkeleton
      : public MoFEM::FaceElementForcesAndSourcesCore::UserDataOperator {

    /**
     * \brief volume element to get values from adjacent tets to face
     */
    VolumeElementForcesAndSourcesCoreOnSide volSideFe;

    /** store values at integration point, key of the map is sense of face in
     * respect to adjacent tetrahedra
     */
    map<int, VectorDouble> valMap;

    /**
     * \brief calculate values on adjacent tetrahedra to face
     */
    struct OpVolSide
        : public VolumeElementForcesAndSourcesCoreOnSide::UserDataOperator {
      map<int, VectorDouble> &valMap;
      OpVolSide(map<int, VectorDouble> &val_map)
          : VolumeElementForcesAndSourcesCoreOnSide::UserDataOperator(
                "VALUES", UserDataOperator::OPROW),
            valMap(val_map) {}
      MoFEMErrorCode doWork(int side, EntityType type,
                            DataForcesAndSourcesCore::EntData &data) {
        MoFEMFunctionBegin;
        if (data.getFieldData().size() == 0)
          MoFEMFunctionReturnHot(0);
        int nb_gauss_pts = data.getN().size1();
        valMap[getFaceSense()].resize(nb_gauss_pts);
        for (int gg = 0; gg < nb_gauss_pts; gg++) {
          valMap[getFaceSense()][gg] =
              inner_prod(trans(data.getN(gg)), data.getFieldData());
        }
        MoFEMFunctionReturn(0);
      }
    };

    MixTransportElement &cTx;

    OpSkeleton(MixTransportElement &ctx, const std::string flux_name)
        : MoFEM::FaceElementForcesAndSourcesCore::UserDataOperator(
              flux_name, UserDataOperator::OPROW),
          volSideFe(ctx.mField), cTx(ctx) {
      volSideFe.getOpPtrVector().push_back(new OpSkeleton::OpVolSide(valMap));
    }

    MoFEMErrorCode doWork(int side, EntityType type,
                          DataForcesAndSourcesCore::EntData &data) {
      MoFEMFunctionBegin;

      if (type == MBTRI) {
        EntityHandle fe_ent = getNumeredEntFiniteElementPtr()->getEnt();

        double def_val = 0;
        Tag th_error_jump;
        CHKERR cTx.mField.get_moab().tag_get_handle(
            "ERROR_JUMP", 1, MB_TYPE_DOUBLE, th_error_jump,
            MB_TAG_CREAT | MB_TAG_SPARSE, &def_val);
        double *error_jump_ptr;
        CHKERR cTx.mField.get_moab().tag_get_by_ptr(
            th_error_jump, &fe_ent, 1, (const void **)&error_jump_ptr);
        *error_jump_ptr = 0;

        // check if this is essential boundary condition
        EntityHandle essential_bc_meshset =
            cTx.mField.get_finite_element_meshset("MIX_BCFLUX");
        if (cTx.mField.get_moab().contains_entities(essential_bc_meshset,
                                                    &fe_ent, 1)) {
          // essential bc, np jump then, exit and go to next face
          MoFEMFunctionReturnHot(0);
        }

        // calculate values form adjacent tets
        valMap.clear();
        CHKERR loopSideVolumes("MIX", volSideFe);
        ;

        int nb_gauss_pts = data.getN().size1();

        // it is only one face, so it has to be bc natural boundary condition
        if (valMap.size() == 1) {
          if (static_cast<int>(valMap.begin()->second.size()) != nb_gauss_pts) {
            SETERRQ(PETSC_COMM_WORLD, MOFEM_DATA_INCONSISTENCY,
                    "wrong number of integration points");
          }
          for (int gg = 0; gg != nb_gauss_pts; gg++) {
            const double x = getCoordsAtGaussPts()(gg, 0);
            const double y = getCoordsAtGaussPts()(gg, 1);
            const double z = getCoordsAtGaussPts()(gg, 2);
            double value;
            CHKERR cTx.getBcOnValues(fe_ent, gg, x, y, z, value);
            double w = getGaussPts()(2, gg);
            if (static_cast<int>(getNormalsAtGaussPts().size1()) ==
                nb_gauss_pts) {
              w *= norm_2(getNormalsAtGaussPts(gg)) * 0.5;
            } else {
              w *= getArea();
            }
            *error_jump_ptr += w * pow(value - valMap.begin()->second[gg], 2);
          }
        } else if (valMap.size() == 2) {
          for (int gg = 0; gg != nb_gauss_pts; gg++) {
            double w = getGaussPts()(2, gg);
            if (getNormalsAtGaussPts().size1() == (unsigned int)nb_gauss_pts) {
              w *= norm_2(getNormalsAtGaussPts(gg)) * 0.5;
            } else {
              w *= getArea();
            }
            double delta = valMap.at(1)[gg] - valMap.at(-1)[gg];
            *error_jump_ptr += w * pow(delta, 2);
          }
        } else {
          SETERRQ1(PETSC_COMM_WORLD, MOFEM_DATA_INCONSISTENCY,
                   "data inconsistency, wrong number of neighbors "
                   "valMap.size() = %d",
                   valMap.size());
        }
      }

      MoFEMFunctionReturn(0);
    }
  };
};

} // namespace MixTransport

#endif //_MIX_TRANPORT_ELEMENT_HPP_

/***************************************************************************/ /**
                                                                               * \defgroup mofem_mix_transport_elem Mix transport element
                                                                               * \ingroup user_modules
                                                                               ******************************************************************************/<|MERGE_RESOLUTION|>--- conflicted
+++ resolved
@@ -893,13 +893,6 @@
           v = t_base_diff_hdiv(i, i);
           ++t_base_diff_hdiv;
         }
-<<<<<<< HEAD
-        for(auto &v : divVec) {
-          v = t_base_diff_hdiv(i, i);
-          ++t_base_diff_hdiv;
-        }
-=======
->>>>>>> 2a13f3a7
         noalias(Nf) -= w * divVec * cTx.valuesAtGaussPts[gg];
       }
       CHKERR VecSetValues(F, nb_row, &data.getIndices()[0], &Nf[0], ADD_VALUES);
@@ -977,13 +970,6 @@
           v = t_base_diff_hdiv(i, i);
           ++t_base_diff_hdiv;
         }
-<<<<<<< HEAD
-        for (auto &v : divVec) {
-          v = t_base_diff_hdiv(i, i);
-          ++t_base_diff_hdiv;
-        }
-=======
->>>>>>> 2a13f3a7
         noalias(NN) += w * outer_prod(row_data.getN(gg), divVec);
       }
       CHKERR MatSetValues(Aij, nb_row, &row_data.getIndices()[0], nb_col,
